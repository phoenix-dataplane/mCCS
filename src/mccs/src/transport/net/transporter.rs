--- conflicted
+++ resolved
@@ -5,18 +5,11 @@
 
 pub struct NetTransport;
 
-<<<<<<< HEAD
-// impl Transporter for NetTransport {
-//     fn send_setup(&self, profile: &CommProfile,conn_id: &PeerConnId,catalog: &TransportCatalog,) -> TransportSetup {
-//         todo!()
-//     }
-=======
 
 impl Transporter for NetTransport {
     fn send_setup(&self, profile: &CommProfile,conn_id: &PeerConnId,catalog: &TransportCatalog) -> TransportSetup {
         todo!()
     }
->>>>>>> f64c42cc
 
     fn send_connect(&self,conn_id: &PeerConnId,connect_info:ConnectInfo,setup_resources:Option<AnyResources> ,) -> TransportConnect {
         todo!()
