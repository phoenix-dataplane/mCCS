use std::sync::Arc;

use async_trait::async_trait;
use memoffset::raw_field;
use strum::IntoEnumIterator;

use cuda_runtime_sys::cudaError;
use cuda_runtime_sys::{cudaDeviceEnablePeerAccess, cudaGetDevice, cudaGetLastError};

use super::agent;
use super::config::NetTransportConfig;
use super::resources::NetSendSetup;
use super::resources::{AgentRecvConnectReply, AgentRecvSetupReply, AgentSendConnectReply};
use super::resources::{AgentRecvConnectRequest, AgentSendConnectRequest, AgentSetupRequest};
use super::resources::{AgentRecvResources, AgentSendResources};
use super::resources::{AgentRecvSetup, AgentSendSetup};
use super::resources::{NetRecvResources, NetSendResources};
use super::{NetAgentError, NetTransportError};
use crate::comm::{CommProfile, PeerInfo};
use crate::cuda::ptr::DeviceNonNull;
use crate::cuda_warning;
use crate::transport::catalog::TransportCatalog;
use crate::transport::channel::{PeerConnId, PeerConnInfo};
use crate::transport::meta::{RecvBufMeta, SendBufMeta};
use crate::transport::op::TransportOp;
use crate::transport::transporter::TransporterError;
use crate::transport::transporter::{AgentMessage, AnyResources};
use crate::transport::transporter::{ConnectHandle, TransportAgentId, Transporter};
use crate::transport::transporter::{TransportConnect, TransportSetup};
use crate::transport::Protocol;

pub struct NetTransport;
pub static NET_TRANSPORT: NetTransport = NetTransport;

fn net_send_setup(
    conn_id: &PeerConnId,
    my_info: &PeerInfo,
    _peer_info: &PeerInfo,
    profile: &CommProfile,
    config: &NetTransportConfig,
) -> Result<TransportSetup, NetTransportError> {
<<<<<<< HEAD
    let (net_dev, proxy_rank) = profile.get_network_device(rank, conn_id.peer_rank);
    let proxy_cuda_dev = profile.get_cuda_device_idx(proxy_rank);
    let local_rank = profile.get_local_rank(rank);
    let use_gdr = profile.check_gdr(rank, net_dev, true) && config.gdr_enable;
=======
    // NVLink forward is not supported yet
    let (net_dev, _) = profile.get_network_device(my_info.rank, conn_id.peer_rank);
    let agent_cuda_dev = my_info.cuda_device_idx;
    let use_gdr = profile.check_gdr(my_info.rank, net_dev, true) && config.gdr_enable;
>>>>>>> b3f093d1
    let provider = profile.get_net_provider();

    let setup_resources = NetSendSetup {
        agent_rank: my_info.rank,
    };
    let setup_request = AgentSetupRequest {
        rank: my_info.rank,
        local_rank: my_info.local_rank,
        remote_rank: conn_id.peer_rank,
        net_device: net_dev,
        use_gdr,
        need_flush: false,
        buffer_sizes: profile.buff_sizes,
        provider,
    };
    let setup = TransportSetup::PreAgentCb {
        agent_cuda_dev,
        agent_request: Some(Box::new(setup_request)),
<<<<<<< HEAD
        setup_resources: Some(Box::new(NetSendSetup { agent_rank: rank })),
=======
        setup_resources: Some(Box::new(setup_resources)),
>>>>>>> b3f093d1
    };

    let net_name = provider.get_properties(net_dev)?.name;
    log::info!(
        "Channel {:0>2}/{}: {} -> {} [send] via NET/{}/{}, GDRDMA={}",
        conn_id.channel,
        conn_id.conn_index,
        my_info.rank,
        conn_id.peer_rank,
        net_name,
        net_dev,
        use_gdr,
    );
    Ok(setup)
}

fn net_send_setup_agent_callback(
    setup_resources: Option<AnyResources>,
) -> Result<TransportSetup, NetTransportError> {
    let setup_resources = setup_resources
        .ok_or(NetTransportError::DowncastSetupResources)?
        .downcast::<NetSendSetup>()
        .map_err(|_| NetTransportError::DowncastSetupResources)?;

    let handle = ConnectHandle::serialize_from(setup_resources.agent_rank)?;
    let setup = TransportSetup::Setup {
        peer_connect_handle: handle,
        setup_resources: None,
    };
    Ok(setup)
}

fn net_recv_setup(
    conn_id: &PeerConnId,
    my_info: &PeerInfo,
    _peer_info: &PeerInfo,
    profile: &CommProfile,
    config: &NetTransportConfig,
) -> Result<TransportSetup, NetTransportError> {
    // Use myInfo->rank as the receiver uses its own NIC
<<<<<<< HEAD
    let (net_dev, proxy_rank) = profile.get_network_device(rank, rank);
    let proxy_cuda_dev = profile.get_cuda_device_idx(proxy_rank);
    let use_gdr = profile.check_gdr(rank, net_dev, false) && config.gdr_enable;
    let need_flush = profile.check_gdr_need_flush(rank);
    let provider = profile.get_net_provider();

    let setup_request = AgentSetupRequest {
        rank,
        local_rank: rank,
=======
    let (net_dev, _) = profile.get_network_device(my_info.rank, my_info.rank);
    let proxy_cuda_dev = my_info.cuda_device_idx;
    let use_gdr = profile.check_gdr(my_info.rank, net_dev, false) && config.gdr_enable;
    let need_flush = profile.check_gdr_need_flush(my_info.rank);
    let provider = profile.get_net_provider();

    let setup_request = AgentSetupRequest {
        rank: my_info.rank,
        local_rank: my_info.local_rank,
>>>>>>> b3f093d1
        remote_rank: conn_id.peer_rank,
        net_device: net_dev,
        use_gdr,
        need_flush,
        buffer_sizes: profile.buff_sizes,
        provider,
    };
    let setup = TransportSetup::PreAgentCb {
        agent_cuda_dev: proxy_cuda_dev,
        agent_request: Some(Box::new(setup_request)),
        setup_resources: None,
    };

    let net_name = provider.get_properties(net_dev)?.name;
    log::info!(
        "Channel {:0>2}/{}: {} -> {} [recv] via NET/{}/{}, GDRDMA={}",
        conn_id.channel,
        conn_id.conn_index,
        conn_id.peer_rank,
        my_info.rank,
        net_name,
        net_dev,
        use_gdr,
    );
    Ok(setup)
}

fn net_recv_setup_agent_callback(
    agent_reply: AgentMessage,
) -> Result<TransportSetup, NetTransportError> {
    let agent_reply = *agent_reply
        .ok_or(NetTransportError::DowncastAgentReply)?
        .downcast::<AgentRecvSetupReply>()
        .map_err(|_| NetTransportError::DowncastAgentReply)?;
    let setup = TransportSetup::Setup {
        peer_connect_handle: agent_reply.handle,
        setup_resources: None,
    };
    Ok(setup)
}

fn net_send_connect(connect_handle: ConnectHandle) -> Result<TransportConnect, NetTransportError> {
    let request = AgentSendConnectRequest {
        handle: connect_handle,
    };
    let connect = TransportConnect::PreAgentCb {
        agent_request: Some(Box::new(request)),
        transport_resources: None,
    };
    Ok(connect)
}

fn net_send_connect_agent_callback(
    agent_reply: AgentMessage,
) -> Result<TransportConnect, NetTransportError> {
    let agent_reply = *agent_reply
        .ok_or(NetTransportError::DowncastAgentReply)?
        .downcast::<AgentSendConnectReply>()
        .map_err(|_| NetTransportError::DowncastAgentReply)?;

    let device = unsafe {
        let mut dev = 0;
        cuda_warning!(cudaGetDevice(&mut dev));
        dev
    };
    if device != agent_reply.agent_cuda_dev {
        unsafe {
            let err = cudaDeviceEnablePeerAccess(agent_reply.agent_cuda_dev, 0);
            if err == cudaError::cudaErrorPeerAccessAlreadyEnabled {
                cudaGetLastError();
            } else if err != cudaError::cudaSuccess {
                log::error!("CUDA failed with {:?} at {}:{}.", err, file!(), line!());
            }
        }
    }

    let send_mem = agent_reply
        .map
        .get_send_mem_meta()
        .ok_or(NetTransportError::InvalidAgentReply)?;
    let head = if let Some(gdc_mem) = agent_reply.map.get_gdc_mem_gpu_ptr() {
        gdc_mem
    } else {
        let base_ptr = send_mem.as_ptr_dev();
        let head_ptr = raw_field!(base_ptr, SendBufMeta, head);
        unsafe { DeviceNonNull::new_unchecked(head_ptr as _) }
    };

    let recv_mem = agent_reply
        .map
        .get_recv_mem_meta()
        .ok_or(NetTransportError::InvalidAgentReply)?;
    let tail = unsafe {
        let base_ptr = recv_mem.as_ptr_dev();
        let tail_ptr = raw_field!(base_ptr, RecvBufMeta, tail);
        DeviceNonNull::new_unchecked(tail_ptr as _)
    };
    let sizes_fifo = unsafe {
        let base_ptr = recv_mem.as_ptr_dev();
        let sizes_fifo_ptr = raw_field!(base_ptr, RecvBufMeta, slots_sizes);
        DeviceNonNull::new_unchecked(sizes_fifo_ptr as _)
    };

    let mut buffers = std::mem::MaybeUninit::uninit_array();
    for (proto, buf) in Protocol::iter().zip(buffers.iter_mut()) {
        let ptr = agent_reply
            .map
            .get_buffer_gpu_ptr(proto)
            .ok_or(NetTransportError::InvalidAgentReply)?
            .cast();
        buf.write(ptr);
    }
    let buffers = unsafe { std::mem::MaybeUninit::array_assume_init(buffers) };

    let conn_info = PeerConnInfo {
        bufs: buffers,
        head,
        tail,
        slots_size: Some(sizes_fifo),
    };

    let resources = NetSendResources {
        map: agent_reply.map,
    };
    let connect = TransportConnect::Connect {
        conn_info,
        transport_resources: Box::new(resources),
    };
    Ok(connect)
}

fn net_recv_connect(connect_handle: ConnectHandle) -> Result<TransportConnect, NetTransportError> {
    let send_agent_rank = connect_handle.deserialize_to::<usize>()?;
    log::debug!("send_agent_rank={send_agent_rank}");
    let request = AgentRecvConnectRequest { send_agent_rank };
    let connect = TransportConnect::PreAgentCb {
        agent_request: Some(Box::new(request)),
        transport_resources: None,
    };
    Ok(connect)
}

fn net_recv_connect_agent_callback(
    agent_reply: AgentMessage,
) -> Result<TransportConnect, NetTransportError> {
    let agent_reply = *agent_reply
        .ok_or(NetTransportError::DowncastAgentReply)?
        .downcast::<AgentRecvConnectReply>()
        .map_err(|_| NetTransportError::DowncastAgentReply)?;

    let send_mem = agent_reply
        .map
        .get_send_mem_meta()
        .ok_or(NetTransportError::InvalidAgentReply)?;
    let head = unsafe {
        let base_ptr = send_mem.as_ptr_dev();
        let head_ptr = raw_field!(base_ptr, SendBufMeta, head);
        DeviceNonNull::new_unchecked(head_ptr as _)
    };

    let recv_mem = agent_reply
        .map
        .get_recv_mem_meta()
        .ok_or(NetTransportError::InvalidAgentReply)?;
    let tail = if let Some(gdc_mem) = agent_reply.map.get_gdc_mem_gpu_ptr() {
        gdc_mem
    } else {
        let base_ptr = recv_mem.as_ptr_dev();
        let tail_ptr = raw_field!(base_ptr, SendBufMeta, head);
        unsafe { DeviceNonNull::new_unchecked(tail_ptr as _) }
    };

    let sizes_fifo = unsafe {
        let base_ptr = recv_mem.as_ptr_dev();
        let sizes_fifo_ptr = raw_field!(base_ptr, RecvBufMeta, slots_sizes);
        DeviceNonNull::new_unchecked(sizes_fifo_ptr as _)
    };

    let mut buffers = std::mem::MaybeUninit::uninit_array();
    for (proto, buf) in Protocol::iter().zip(buffers.iter_mut()) {
        let ptr = agent_reply
            .map
            .get_buffer_gpu_ptr(proto)
            .ok_or(NetTransportError::InvalidAgentReply)?
            .cast();
        buf.write(ptr);
    }
    let buffers = unsafe { std::mem::MaybeUninit::array_assume_init(buffers) };

    let conn_info = PeerConnInfo {
        bufs: buffers,
        head,
        tail,
        slots_size: Some(sizes_fifo),
    };

    let resources = NetRecvResources {
        map: agent_reply.map,
    };
    let connect = TransportConnect::Connect {
        conn_info,
        transport_resources: Box::new(resources),
    };
    Ok(connect)
}

#[async_trait]
impl Transporter for NetTransport {
    #[inline]
    fn can_connect(
        &self,
        _send_peer: &PeerInfo,
        _recv_peer: &PeerInfo,
        _profile: &CommProfile,
        _catalog: &TransportCatalog,
    ) -> bool {
        true
    }

    fn send_setup(
        &self,
        conn_id: &PeerConnId,
        my_info: &PeerInfo,
        peer_info: &PeerInfo,
        profile: &CommProfile,
        catalog: &TransportCatalog,
    ) -> Result<TransportSetup, TransporterError> {
        let config = catalog.get_config::<NetTransportConfig>("NetTransport")?;
        let setup = net_send_setup(conn_id, my_info, peer_info, profile, &config)?;
        Ok(setup)
    }

    fn send_setup_agent_callback(
        &self,
        _rank: usize,
        _conn_id: &PeerConnId,
        _agent_reply: AgentMessage,
        setup_resources: Option<AnyResources>,
    ) -> Result<TransportSetup, TransporterError> {
        let setup = net_send_setup_agent_callback(setup_resources)?;
        Ok(setup)
    }

    fn send_connect(
        &self,
        _conn_id: &PeerConnId,
        connect_handle: ConnectHandle,
        _setup_resources: Option<AnyResources>,
    ) -> Result<TransportConnect, TransporterError> {
        let connect = net_send_connect(connect_handle)?;
        Ok(connect)
    }

    fn send_connect_agent_callback(
        &self,
        _conn_id: &PeerConnId,
        agent_reply: AgentMessage,
        _transport_resources: Option<AnyResources>,
    ) -> Result<TransportConnect, TransporterError> {
        let connect = net_send_connect_agent_callback(agent_reply)?;
        Ok(connect)
    }

    fn recv_setup(
        &self,
        conn_id: &PeerConnId,
        my_info: &PeerInfo,
        peer_info: &PeerInfo,
        profile: &CommProfile,
        catalog: &TransportCatalog,
    ) -> Result<TransportSetup, TransporterError> {
        let config = catalog.get_config::<NetTransportConfig>("NetTransport")?;
        let setup = net_recv_setup(conn_id, my_info, peer_info, profile, &config)?;
        Ok(setup)
    }

    fn recv_setup_agent_callback(
        &self,
        _rank: usize,
        _conn_id: &PeerConnId,
        agent_reply: AgentMessage,
        _setup_resources: Option<AnyResources>,
    ) -> Result<TransportSetup, TransporterError> {
        let setup = net_recv_setup_agent_callback(agent_reply)?;
        Ok(setup)
    }

    fn recv_connect(
        &self,
        _conn_id: &PeerConnId,
        connect_handle: ConnectHandle,
        _setup_resources: Option<AnyResources>,
    ) -> Result<TransportConnect, TransporterError> {
        let connect = net_recv_connect(connect_handle)?;
        Ok(connect)
    }

    fn recv_connect_agent_callback(
        &self,
        _conn_id: &PeerConnId,
        agent_reply: AgentMessage,
        _transport_resources: Option<AnyResources>,
    ) -> Result<TransportConnect, TransporterError> {
        let connect = net_recv_connect_agent_callback(agent_reply)?;
        Ok(connect)
    }

    async fn agent_send_setup(
        &self,
        _id: TransportAgentId,
        agent_request: AgentMessage,
        catalog: Arc<TransportCatalog>,
    ) -> Result<(AnyResources, AgentMessage), TransporterError> {
        let request = *agent_request
            .ok_or(NetAgentError::DowncastAgentRequest)?
            .downcast::<AgentSetupRequest>()
            .map_err(|_| NetAgentError::DowncastAgentRequest)?;
        let agent_resources = agent::net_agent_send_setup(request, &catalog).await?;
        Ok((Box::new(agent_resources), None))
    }

    async fn agent_send_connect(
        &self,
        _id: TransportAgentId,
        agent_request: AgentMessage,
        setup_resources: Option<AnyResources>,
    ) -> Result<(AnyResources, AgentMessage), TransporterError> {
        let request = *agent_request
            .ok_or(NetAgentError::DowncastAgentRequest)?
            .downcast::<AgentSendConnectRequest>()
            .map_err(|_| NetAgentError::DowncastAgentRequest)?;
        let resources = *setup_resources
            .ok_or(NetAgentError::DowncastAgentResources)?
            .downcast::<AgentSendSetup>()
            .map_err(|_| NetAgentError::DowncastAgentResources)?;
        let (reply, agent_resources) = agent::net_agent_send_connect(request, resources).await?;
        Ok((Box::new(agent_resources), Some(Box::new(reply))))
    }

    async fn agent_recv_setup(
        &self,
        _id: TransportAgentId,
        agent_request: AgentMessage,
        catalog: Arc<TransportCatalog>,
    ) -> Result<(AnyResources, AgentMessage), TransporterError> {
        let request = *agent_request
            .ok_or(NetAgentError::DowncastAgentRequest)?
            .downcast::<AgentSetupRequest>()
            .map_err(|_| NetAgentError::DowncastAgentRequest)?;
        let (reply, agent_resources) = agent::net_agent_recv_setup(request, &catalog).await?;
        Ok((Box::new(agent_resources), Some(Box::new(reply))))
    }

    async fn agent_recv_connect(
        &self,
        _id: TransportAgentId,
        agent_request: AgentMessage,
        setup_resources: Option<AnyResources>,
    ) -> Result<(AnyResources, AgentMessage), TransporterError> {
        let request = *agent_request
            .ok_or(NetAgentError::DowncastAgentRequest)?
            .downcast::<AgentRecvConnectRequest>()
            .map_err(|_| NetAgentError::DowncastAgentRequest)?;
        let resources = *setup_resources
            .ok_or(NetAgentError::DowncastAgentResources)?
            .downcast::<AgentRecvSetup>()
            .map_err(|_| NetAgentError::DowncastAgentResources)?;
        let (reply, agent_resources) = agent::net_agent_recv_connect(request, resources).await?;
        Ok((Box::new(agent_resources), Some(Box::new(reply))))
    }

    fn agent_send_progress_op(
        &self,
        op: &mut TransportOp,
        resources: &mut AnyResources,
    ) -> Result<(), TransporterError> {
        let resources = resources
            .downcast_mut::<AgentSendResources>()
            .ok_or_else(|| NetAgentError::DowncastAgentResources)?;
        agent::net_agent_send_progress(resources, op)?;
        Ok(())
    }

    fn agent_recv_progress_op(
        &self,
        op: &mut TransportOp,
        resources: &mut AnyResources,
    ) -> Result<(), TransporterError> {
        let resources = resources
            .downcast_mut::<AgentRecvResources>()
            .ok_or_else(|| NetAgentError::DowncastAgentResources)?;
        agent::net_agent_recv_progress(resources, op)?;
        Ok(())
    }
}<|MERGE_RESOLUTION|>--- conflicted
+++ resolved
@@ -39,17 +39,10 @@
     profile: &CommProfile,
     config: &NetTransportConfig,
 ) -> Result<TransportSetup, NetTransportError> {
-<<<<<<< HEAD
-    let (net_dev, proxy_rank) = profile.get_network_device(rank, conn_id.peer_rank);
-    let proxy_cuda_dev = profile.get_cuda_device_idx(proxy_rank);
-    let local_rank = profile.get_local_rank(rank);
-    let use_gdr = profile.check_gdr(rank, net_dev, true) && config.gdr_enable;
-=======
     // NVLink forward is not supported yet
     let (net_dev, _) = profile.get_network_device(my_info.rank, conn_id.peer_rank);
     let agent_cuda_dev = my_info.cuda_device_idx;
     let use_gdr = profile.check_gdr(my_info.rank, net_dev, true) && config.gdr_enable;
->>>>>>> b3f093d1
     let provider = profile.get_net_provider();
 
     let setup_resources = NetSendSetup {
@@ -68,11 +61,7 @@
     let setup = TransportSetup::PreAgentCb {
         agent_cuda_dev,
         agent_request: Some(Box::new(setup_request)),
-<<<<<<< HEAD
-        setup_resources: Some(Box::new(NetSendSetup { agent_rank: rank })),
-=======
         setup_resources: Some(Box::new(setup_resources)),
->>>>>>> b3f093d1
     };
 
     let net_name = provider.get_properties(net_dev)?.name;
@@ -113,17 +102,6 @@
     config: &NetTransportConfig,
 ) -> Result<TransportSetup, NetTransportError> {
     // Use myInfo->rank as the receiver uses its own NIC
-<<<<<<< HEAD
-    let (net_dev, proxy_rank) = profile.get_network_device(rank, rank);
-    let proxy_cuda_dev = profile.get_cuda_device_idx(proxy_rank);
-    let use_gdr = profile.check_gdr(rank, net_dev, false) && config.gdr_enable;
-    let need_flush = profile.check_gdr_need_flush(rank);
-    let provider = profile.get_net_provider();
-
-    let setup_request = AgentSetupRequest {
-        rank,
-        local_rank: rank,
-=======
     let (net_dev, _) = profile.get_network_device(my_info.rank, my_info.rank);
     let proxy_cuda_dev = my_info.cuda_device_idx;
     let use_gdr = profile.check_gdr(my_info.rank, net_dev, false) && config.gdr_enable;
@@ -133,7 +111,6 @@
     let setup_request = AgentSetupRequest {
         rank: my_info.rank,
         local_rank: my_info.local_rank,
->>>>>>> b3f093d1
         remote_rank: conn_id.peer_rank,
         net_device: net_dev,
         use_gdr,
