use std::ffi::c_void;
use std::pin::Pin;

use crate::cuda::mapped_ptr::DeviceHostPtr;
use crate::transport::meta::{RecvBufMeta, SendBufMeta};

use super::buffer::BufferMap;
use super::provider::{AnyMrHandle, AnyNetComm, NetProvierWrap};
use crate::transport::transporter::ConnectHandle;
use crate::transport::NUM_PROTOCOLS;

pub struct NetSendSetup {
    pub(crate) agent_rank: usize,
}

pub struct NetSendResources {
    pub(crate) map: BufferMap,
}

pub struct NetRecvResources {
    pub(crate) map: BufferMap,
}

pub struct AgentSetupRequest {
    pub(crate) rank: usize,
    pub(crate) local_rank: usize,
    pub(crate) remote_rank: usize,
    pub(crate) net_device: usize,
    pub(crate) use_gdr: bool,
    pub(crate) need_flush: bool,
    pub(crate) buffer_sizes: [usize; NUM_PROTOCOLS],
    pub(crate) provider: &'static dyn NetProvierWrap,
}

pub struct AgentSendSetup {
    pub(crate) rank: usize,
    pub(crate) local_rank: usize,
    pub(crate) remote_rank: usize,
    pub(crate) net_device: usize,
    pub(crate) use_gdr: bool,
    pub(crate) use_dma_buf: bool,
    pub(crate) max_recvs: usize,
    pub(crate) buffer_sizes: [usize; NUM_PROTOCOLS],
    pub(crate) provider: &'static dyn NetProvierWrap,
    pub(crate) gdr_copy_sync_enable: bool,
}

pub struct AgentSendConnectRequest {
    pub(crate) handle: ConnectHandle,
}

pub struct AgentSendConnectReply {
    pub(crate) map: BufferMap,
    pub(crate) agent_cuda_dev: i32,
}

// https://github.com/NVIDIA/nccl/blob/v2.17.1-1/src/transport/net.cc#L84
pub struct AgentSendResources {
    pub(crate) map: BufferMap,
    pub(crate) send_comm: Pin<Box<AnyNetComm>>,
    pub(crate) send_mem: DeviceHostPtr<SendBufMeta>,
    pub(crate) recv_mem: DeviceHostPtr<RecvBufMeta>,
    pub(crate) rank: usize,
    pub(crate) local_rank: usize,
    pub(crate) remote_rank: usize,
    pub(crate) net_device: usize,
    pub(crate) use_gdr: bool,
    pub(crate) use_dma_buf: bool,
    pub(crate) max_recvs: usize,
    pub(crate) gdc_sync: *mut u64,
    // gdr_desc
    pub(crate) buffers: [*mut c_void; NUM_PROTOCOLS],
    pub(crate) buffer_sizes: [usize; NUM_PROTOCOLS],
<<<<<<< HEAD
    pub(crate) mr_handles: [Box<AnyMrHandle>; NUM_PROTOCOLS],
=======
    pub(crate) mr_handles: [Option<Box<AnyMrHandle>>; NUM_PROTOCOLS],
>>>>>>> 6e93762a
    pub(crate) step: u64,
    pub(crate) provider: &'static dyn NetProvierWrap,
}

<<<<<<< HEAD
pub struct AgentRecvConnectRequest {
    pub(crate) agent_rank: usize,
}
=======
unsafe impl Send for AgentSendResources {}
>>>>>>> 6e93762a

pub struct AgentRecvSetup {
    pub(crate) listen_comm: Box<AnyNetComm>,
    pub(crate) rank: usize,
    pub(crate) local_rank: usize,
    pub(crate) remote_rank: usize,
    pub(crate) net_device: usize,
    pub(crate) use_gdr: bool,
    pub(crate) use_dma_buf: bool,
    pub(crate) need_flush: bool,
    pub(crate) max_recvs: usize,
    pub(crate) buffer_sizes: [usize; NUM_PROTOCOLS],
    pub(crate) provider: &'static dyn NetProvierWrap,
    pub(crate) gdr_copy_sync_enable: bool,
    pub(crate) gdr_copy_flush_enable: bool,
}

pub struct AgentRecvSetupReply {
    pub(crate) handle: ConnectHandle,
}

pub struct AgentRecvConnectRequest {
    pub(crate) send_agent_rank: usize,
}

pub struct AgentRecvConnectReply {
    pub(crate) map: BufferMap,
}

// https://github.com/NVIDIA/nccl/blob/v2.17.1-1/src/transport/net.cc#L84
pub struct AgentRecvResources {
    pub(crate) map: BufferMap,
    pub(crate) recv_comm: Pin<Box<AnyNetComm>>,
    pub(crate) send_mem: DeviceHostPtr<SendBufMeta>,
    pub(crate) recv_mem: DeviceHostPtr<RecvBufMeta>,
    pub(crate) rank: usize,
    pub(crate) local_rank: usize,
    pub(crate) remote_rank: usize,
    pub(crate) agent_rank: usize,
    pub(crate) net_device: usize,
    pub(crate) use_gdr: bool,
    pub(crate) use_dma_buf: bool,
    pub(crate) need_flush: bool,
    pub(crate) max_recvs: usize,
    pub(crate) gdc_sync: *mut u64,
    pub(crate) gdc_flush: *mut u64,
    // gdr_desc
    pub(crate) buffers: [*mut c_void; NUM_PROTOCOLS],
    pub(crate) buffer_sizes: [usize; NUM_PROTOCOLS],
    pub(crate) mr_handles: [Option<Box<AnyMrHandle>>; NUM_PROTOCOLS],
    pub(crate) step: u64,
    pub(crate) provider: &'static dyn NetProvierWrap,
}

unsafe impl Send for AgentRecvResources {}<|MERGE_RESOLUTION|>--- conflicted
+++ resolved
@@ -71,22 +71,12 @@
     // gdr_desc
     pub(crate) buffers: [*mut c_void; NUM_PROTOCOLS],
     pub(crate) buffer_sizes: [usize; NUM_PROTOCOLS],
-<<<<<<< HEAD
-    pub(crate) mr_handles: [Box<AnyMrHandle>; NUM_PROTOCOLS],
-=======
     pub(crate) mr_handles: [Option<Box<AnyMrHandle>>; NUM_PROTOCOLS],
->>>>>>> 6e93762a
     pub(crate) step: u64,
     pub(crate) provider: &'static dyn NetProvierWrap,
 }
 
-<<<<<<< HEAD
-pub struct AgentRecvConnectRequest {
-    pub(crate) agent_rank: usize,
-}
-=======
 unsafe impl Send for AgentSendResources {}
->>>>>>> 6e93762a
 
 pub struct AgentRecvSetup {
     pub(crate) listen_comm: Box<AnyNetComm>,
