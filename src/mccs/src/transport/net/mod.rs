--- conflicted
+++ resolved
@@ -1,10 +1,6 @@
+pub mod resources;
+pub mod buffer;
 pub mod agent;
-<<<<<<< HEAD
-pub mod buffer;
-pub mod provider;
-pub mod resources;
-pub mod transporter;
-=======
 pub mod transporter;
 pub mod provider;
 
@@ -19,4 +15,3 @@
     #[error("Ring buffer registration error: {0}")]
     BufferRegistration(String),
 }
->>>>>>> f64c42cc
