use std::ffi::c_void;
use std::mem::MaybeUninit;
use std::ptr::addr_of_mut;
use std::ptr::NonNull;

use strum::IntoEnumIterator;
use volatile::VolatilePtr;

use cuda_driver_sys::cuMemGetHandleForAddressRange;
use cuda_driver_sys::CUmemRangeHandleType;
<<<<<<< HEAD
=======
use cuda_runtime_sys::cudaGetDevice;
>>>>>>> 6e93762a

use super::buffer::{BufferMap, BufferType, MemoryBankAlloc, MemoryBankType};
use super::config::NetTransportConfig;
use super::provider::PtrSupport;
use super::provider::{CommType, MemoryRegion, MrType, NetRequestId};
use super::resources::{AgentRecvConnectReply, AgentSendConnectReply};
use super::resources::{
    AgentRecvConnectRequest, AgentRecvResources, AgentSendConnectRequest, AgentSendResources,
};
use super::resources::{AgentRecvSetup, AgentRecvSetupReply, AgentSendSetup, AgentSetupRequest};
use super::NetAgentError;
use crate::cuda::alloc::{DeviceAlloc, DeviceHostMapped};
<<<<<<< HEAD
=======
use crate::cuda_warning;
use crate::transport::catalog::TransportCatalog;
>>>>>>> 6e93762a
use crate::transport::meta::{RecvBufMeta, SendBufMeta};
use crate::transport::op::TransportOp;
use crate::transport::op::TransportOpState;
use crate::transport::Protocol;
use crate::transport::NUM_BUFFER_SLOTS;
<<<<<<< HEAD
use crate::utils::gdr::{GdrMappedMem, GDR_HANDLE};

use super::buffer::{BufferMap, BufferType, MemoryBankAlloc, MemoryBankType};
use super::provider::{MemoryRegion, MrType};
use super::resources::{AgentRecvConnectRequest, AgentRecvResources, AgentRecvSetup};
use super::AgentError;
=======
use crate::utils::gdr::{check_dma_buf_support, wc_store_fence, GdrMappedMem, GDR_HANDLE};

type Result<T> = std::result::Result<T, NetAgentError>;

pub async fn net_agent_send_setup(
    request: AgentSetupRequest,
    catalog: &TransportCatalog,
) -> Result<AgentSendSetup> {
    let config = catalog.get_config::<NetTransportConfig>("NetTransport")?;
    let props = request.provider.get_properties(request.net_device)?;
    let device_idx = unsafe {
        let mut dev = 0;
        cuda_warning!(cudaGetDevice(&mut dev));
        dev
    };
    let dma_buf_support = check_dma_buf_support(device_idx);
    let use_dma_buf = if request.use_gdr
        && dma_buf_support
        && props.ptr_support.contains(PtrSupport::PTR_DMA_BUF)
    {
        true
    } else {
        false
    };
    let resources = AgentSendSetup {
        rank: request.rank,
        local_rank: request.local_rank,
        remote_rank: request.remote_rank,
        net_device: request.net_device,
        use_gdr: request.use_gdr,
        use_dma_buf,
        max_recvs: props.max_recvs,
        buffer_sizes: request.buffer_sizes,
        provider: request.provider,
        gdr_copy_sync_enable: config.gdr_copy_sync_enable,
    };
    Ok(resources)
}

pub async fn net_agent_recv_setup(
    request: AgentSetupRequest,
    catalog: &TransportCatalog,
) -> Result<(AgentRecvSetupReply, AgentRecvSetup)> {
    let (gdr_copy_sync_enable, gdr_copy_flush_enable) = {
        let config = catalog.get_config::<NetTransportConfig>("NetTransport")?;
        (config.gdr_copy_sync_enable, config.gdr_copy_flush_enable)
    };
    let props = request.provider.get_properties(request.net_device)?;
    let device_idx = unsafe {
        let mut dev = 0;
        cuda_warning!(cudaGetDevice(&mut dev));
        dev
    };
    let dma_buf_support = check_dma_buf_support(device_idx);
    let use_dma_buf = if request.use_gdr
        && dma_buf_support
        && props.ptr_support.contains(PtrSupport::PTR_DMA_BUF)
    {
        true
    } else {
        false
    };
    let listener = request.provider.listen(request.net_device).await?;

    let resources = AgentRecvSetup {
        rank: request.rank,
        local_rank: request.local_rank,
        remote_rank: request.remote_rank,
        net_device: request.net_device,
        use_gdr: request.use_gdr,
        use_dma_buf,
        max_recvs: props.max_recvs,
        buffer_sizes: request.buffer_sizes,
        provider: request.provider,
        listen_comm: listener.listen_comm,
        need_flush: request.need_flush,
        gdr_copy_sync_enable,
        gdr_copy_flush_enable,
    };
    let reply = AgentRecvSetupReply {
        handle: listener.handle,
    };
    Ok((reply, resources))
}

pub async fn net_agent_send_connect(
    request: AgentSendConnectRequest,
    setup_resources: AgentSendSetup,
) -> Result<(AgentSendConnectReply, AgentSendResources)> {
    let provider = setup_resources.provider;
    let send_comm = provider
        .connect(setup_resources.net_device, &request.handle)
        .await?;
    let mut send_comm = Box::into_pin(send_comm);
    let mut map = BufferMap::new();

    let buffer_sizes = setup_resources.buffer_sizes;
    for proto in Protocol::iter() {
        let buffer_type = BufferType::RingBuffer(proto);
        map.assign_buffer_memory(
            buffer_type,
            buffer_sizes[proto as usize],
            setup_resources.use_gdr,
        )
    }

    map.assign_buffer_memory(
        BufferType::SendMem,
        std::mem::size_of::<SendBufMeta>(),
        false,
    );
    map.assign_buffer_memory(
        BufferType::RecvMem,
        std::mem::size_of::<RecvBufMeta>(),
        false,
    );

    let dev_size = map.get_bank_alloc_size(MemoryBankType::DeviceMem);
    if dev_size > 0 {
        let dev_mem = DeviceAlloc::new(dev_size);
        let alloc = MemoryBankAlloc::Device(dev_mem);
        map.register_bank_alloc(alloc);
    }

    let host_size = map.get_bank_alloc_size(MemoryBankType::HostMem);
    if host_size > 0 {
        let host_mem = DeviceHostMapped::alloc(host_size);
        let alloc = MemoryBankAlloc::Host(host_mem);
        map.register_bank_alloc(alloc);
    }

    let mut gdc_sync = 0;
    // In NCCLL: if (ncclGdrCopy && map->sameProcess && ncclParamGdrCopySyncEnable())
    if setup_resources.use_gdr && !GDR_HANDLE.0.is_null() && setup_resources.gdr_copy_sync_enable {
        let gdc_mem = GdrMappedMem::new(1);
        gdc_sync = (gdc_mem.get_cpu_ptr() as *mut u64).addr();
        let alloc = MemoryBankAlloc::GdcMem(gdc_mem);
        map.register_bank_alloc(alloc);
    }
>>>>>>> 6e93762a

    let mut mr_handles = MaybeUninit::uninit_array();
    let mut buffers = MaybeUninit::uninit_array();
    for proto in Protocol::iter() {
        let ptr_addr = map
            .get_buffer_cpu_ptr(proto)
            .map(|x| (x.as_ptr() as *mut c_void).addr());
        if let Some(ptr_addr) = ptr_addr {
            buffers[proto as usize].write(ptr_addr);
            let buffer_size = buffer_sizes[proto as usize];
            let mr_type = match map.get_buffer_bank(proto) {
                MemoryBankType::HostMem => MrType::Host,
                MemoryBankType::DeviceMem => MrType::Device,
                MemoryBankType::GdcMem => unreachable!("GDC memory is not used for ring buffer"),
            };
            if mr_type == MrType::Device && setup_resources.use_dma_buf {
                unsafe {
                    let mut dmabuf_fd: i32 = 0;
                    cuMemGetHandleForAddressRange(
                        (&mut dmabuf_fd) as *mut i32 as *mut c_void,
                        ptr_addr as _,
                        buffer_size,
                        CUmemRangeHandleType::CU_MEM_RANGE_HANDLE_TYPE_DMA_BUF_FD,
                        0,
                    );
                    let mr = MemoryRegion {
                        data: ptr_addr as *mut c_void,
                        size: buffer_size,
                        mr_type: MrType::Device,
                    };
                    let mhandle = provider
                        .register_mr_dma_buf(send_comm.as_mut(), CommType::Send, mr, 0, dmabuf_fd)
                        .await?;
                    mr_handles[proto as usize].write(Some(mhandle));
                    nix::unistd::close(dmabuf_fd).map_err(|e| {
                        NetAgentError::BufferRegistration(format!(
                            "Failed to close fd for DMA buffer with errno {}",
                            e
                        ))
                    })?;
                }
            } else {
                let mr = MemoryRegion {
                    data: ptr_addr as *mut c_void,
                    size: buffer_size,
                    mr_type: MrType::Host,
                };
                let mhandle = provider
                    .register_mr(send_comm.as_mut(), CommType::Send, mr)
                    .await?;
                mr_handles[proto as usize].write(Some(mhandle));
            }
        } else {
            buffers[proto as usize].write(0);
            mr_handles[proto as usize].write(None);
        }
    }

    let buffers = unsafe { MaybeUninit::array_assume_init(buffers) };
    let buffers = buffers.map(|x| x as *mut c_void);
    let mr_handles = unsafe { MaybeUninit::array_assume_init(mr_handles) };

    let send_mem = map.get_send_mem_meta().unwrap();
    let recv_mem = map.get_recv_mem_meta().unwrap();
    let send_mem_mut = unsafe { &mut *send_mem.as_ptr_host() };
    send_mem_mut.head = 0;
    let recv_mem_mut = unsafe { &mut *recv_mem.as_ptr_host() };
    for i in 0..NUM_BUFFER_SLOTS {
        recv_mem_mut.slots_sizes[i] = -1;
    }

    let recv_resources = AgentSendResources {
        map: map.clone(),
        send_comm,
        send_mem,
        recv_mem,
        rank: setup_resources.rank,
        local_rank: setup_resources.local_rank,
        remote_rank: setup_resources.remote_rank,
        net_device: setup_resources.net_device,
        use_gdr: setup_resources.use_gdr,
        use_dma_buf: setup_resources.use_dma_buf,
        max_recvs: setup_resources.max_recvs,
        gdc_sync: gdc_sync as *mut u64,
        buffers,
        buffer_sizes,
        mr_handles,
        step: 0,
        provider,
    };

    let device_idx = unsafe {
        let mut dev = 0;
        cuda_warning!(cudaGetDevice(&mut dev));
        dev
    };
    let reply = AgentSendConnectReply {
        map,
        agent_cuda_dev: device_idx,
    };
    Ok((reply, recv_resources))
}

pub async fn net_agent_recv_connect(
<<<<<<< HEAD
    message: AgentRecvConnectRequest,
    setup_resources: AgentRecvSetup,
) -> Result<(BufferMap, AgentRecvResources)> {
=======
    request: AgentRecvConnectRequest,
    setup_resources: AgentRecvSetup,
) -> Result<(AgentRecvConnectReply, AgentRecvResources)> {
>>>>>>> 6e93762a
    let provider = setup_resources.provider;
    let recv_comm = provider.accept(setup_resources.listen_comm).await?;
    let mut recv_comm = Box::into_pin(recv_comm);
    let mut map = BufferMap::new();

    let buffer_sizes = setup_resources.buffer_sizes;
    for proto in Protocol::iter() {
        let buffer_type = BufferType::RingBuffer(proto);
        map.assign_buffer_memory(
            buffer_type,
            buffer_sizes[proto as usize],
            setup_resources.use_gdr,
        )
    }

    map.assign_buffer_memory(
        BufferType::SendMem,
        std::mem::size_of::<SendBufMeta>(),
        false,
    );
    map.assign_buffer_memory(
        BufferType::RecvMem,
        std::mem::size_of::<RecvBufMeta>(),
        false,
    );

    let dev_size = map.get_bank_alloc_size(MemoryBankType::DeviceMem);
    if dev_size > 0 {
        let dev_mem = DeviceAlloc::new(dev_size);
        let alloc = MemoryBankAlloc::Device(dev_mem);
        map.register_bank_alloc(alloc);
    }

    let host_size = map.get_bank_alloc_size(MemoryBankType::HostMem);
    if host_size > 0 {
        let host_mem = DeviceHostMapped::alloc(host_size);
        let alloc = MemoryBankAlloc::Host(host_mem);
        map.register_bank_alloc(alloc);
    }

    let mut gdc_sync = 0;
    let mut gdc_flush = 0;
    // In NCCL: if (ncclGdrCopy && map->sameProcess)
    if setup_resources.use_gdr && !GDR_HANDLE.0.is_null() && setup_resources.gdr_copy_sync_enable {
        let gdc_mem = GdrMappedMem::new(2);
        gdc_sync = (gdc_mem.get_cpu_ptr() as *mut u64).addr();
        if setup_resources.gdr_copy_flush_enable {
            gdc_flush = unsafe { (gdc_mem.get_cpu_ptr() as *mut u64).add(1).addr() };
        }
        let alloc = MemoryBankAlloc::GdcMem(gdc_mem);
        map.register_bank_alloc(alloc);
    }

    let mut mr_handles = MaybeUninit::uninit_array();
    let mut buffers = MaybeUninit::uninit_array();
    for proto in Protocol::iter() {
        let ptr_addr = map
            .get_buffer_cpu_ptr(proto)
            .map(|x| (x.as_ptr() as *mut c_void).addr());
        if let Some(ptr_addr) = ptr_addr {
            buffers[proto as usize].write(ptr_addr);
            let buffer_size = buffer_sizes[proto as usize];
            let mr_type = match map.get_buffer_bank(proto) {
                MemoryBankType::HostMem => MrType::Host,
                MemoryBankType::DeviceMem => MrType::Device,
                MemoryBankType::GdcMem => unreachable!("GDC memory is not used for ring buffer"),
            };
            if mr_type == MrType::Device && setup_resources.use_dma_buf {
                unsafe {
                    let mut dmabuf_fd: i32 = 0;
                    cuMemGetHandleForAddressRange(
                        (&mut dmabuf_fd) as *mut i32 as *mut c_void,
<<<<<<< HEAD
                        ptr.addr() as _,
=======
                        ptr_addr as _,
>>>>>>> 6e93762a
                        buffer_size,
                        CUmemRangeHandleType::CU_MEM_RANGE_HANDLE_TYPE_DMA_BUF_FD,
                        0,
                    );
                    let mr = MemoryRegion {
                        data: ptr_addr as *mut c_void,
                        size: buffer_size,
                        mr_type: MrType::Device,
                    };
                    let mhandle = provider
<<<<<<< HEAD
                        .register_mr_dma_buf(recv_comm.as_mut(), mr, 0, dmabuf_fd)
                        .await?;
                    mr_handles[proto as usize].write(mhandle);
                    nix::unistd::close(dmabuf_fd).map_err(|e| {
                        AgentError::BufferRegistration(format!(
=======
                        .register_mr_dma_buf(recv_comm.as_mut(), CommType::Recv, mr, 0, dmabuf_fd)
                        .await?;
                    mr_handles[proto as usize].write(Some(mhandle));
                    nix::unistd::close(dmabuf_fd).map_err(|e| {
                        NetAgentError::BufferRegistration(format!(
>>>>>>> 6e93762a
                            "Failed to close fd for DMA buffer with errno {}",
                            e
                        ))
                    })?;
                }
            } else {
                let mr = MemoryRegion {
                    data: ptr_addr as *mut c_void,
                    size: buffer_size,
                    mr_type: MrType::Host,
                };
                let mhandle = provider
                    .register_mr(recv_comm.as_mut(), CommType::Recv, mr)
                    .await?;
                mr_handles[proto as usize].write(Some(mhandle));
            }
        } else {
            buffers[proto as usize].write(0);
            mr_handles[proto as usize].write(None);
        }
    }

    let buffers = unsafe { MaybeUninit::array_assume_init(buffers) };
    let buffers = buffers.map(|x| x as *mut c_void);
    let mr_handles = unsafe { MaybeUninit::array_assume_init(mr_handles) };

    let send_mem = map.get_send_mem_meta().unwrap();
    let recv_mem = map.get_recv_mem_meta().unwrap();

    let recv_resources = AgentRecvResources {
        map: map.clone(),
        recv_comm,
        send_mem,
        recv_mem,
        rank: setup_resources.rank,
        local_rank: setup_resources.local_rank,
        remote_rank: setup_resources.remote_rank,
        agent_rank: request.send_agent_rank,
        net_device: setup_resources.net_device,
        use_gdr: setup_resources.use_gdr,
        use_dma_buf: setup_resources.use_dma_buf,
        need_flush: setup_resources.need_flush,
        max_recvs: setup_resources.max_recvs,
        gdc_sync: gdc_sync as *mut u64,
        gdc_flush: gdc_flush as *mut u64,
        buffers,
        buffer_sizes,
        mr_handles,
        step: 0,
        provider: setup_resources.provider,
    };
    let reply = AgentRecvConnectReply { map };
    Ok((reply, recv_resources))
}

pub fn net_agent_send_progress(
    resources: &mut AgentSendResources,
    op: &mut TransportOp,
) -> Result<()> {
    if op.state == TransportOpState::Init {
        op.base = resources.step.div_ceil(op.chunk_steps as u64);
        op.posted = 0;
        op.transmitted = 0;
        op.done = 0;
    }
    op.idle = true;
    if op.state != TransportOpState::InProgress {
        return Ok(());
    }

    let provider = resources.provider;
    let proto = op.protocol;
    let num_steps = op.num_steps as u64;
    let max_depth = NUM_BUFFER_SLOTS as u64;

    let mhandle = resources.mr_handles[proto as usize]
        .as_ref()
        .unwrap()
        .as_ref();
    let step_size = resources.buffer_sizes[proto as usize] / NUM_BUFFER_SLOTS;
    let local_buffer = resources.map.get_buffer_cpu_ptr(proto).unwrap();
    if op.posted < num_steps && op.posted < op.done + max_depth {
        op.posted += op.slice_steps as u64;
        op.idle = false;
    }

    if op.transmitted < op.posted && op.transmitted < op.done + NUM_BUFFER_SLOTS as u64 {
        let buffer_slot = (op.base + op.transmitted) as usize % NUM_BUFFER_SLOTS;
        let sizes_fifo = unsafe {
            let recv_mem_ptr = resources.recv_mem.as_ptr_host();
            let sizes_fifo_ptr = addr_of_mut!((*recv_mem_ptr).slots_sizes);
            let non_null = NonNull::new_unchecked(sizes_fifo_ptr as *mut [i32]);
            VolatilePtr::new(non_null)
        };
        let size_ptr = unsafe { sizes_fifo.map(|x| x.get_unchecked_mut(buffer_slot)) };
        let recv_tail = unsafe {
            let recv_mem_ptr = resources.recv_mem.as_ptr_host();
            let recv_tail_ptr = addr_of_mut!((*recv_mem_ptr).tail);
            let non_null = NonNull::new_unchecked(recv_tail_ptr);
            VolatilePtr::new(non_null)
        };
        if size_ptr.read() != -1 && recv_tail.read() > op.base + op.transmitted {
            let size = size_ptr.read() as usize;
            let offset = buffer_slot * step_size;
            let buffer_ptr = unsafe { local_buffer.as_ptr().byte_add(offset) };
            let ready = true;
            if ready {
                let request_id = provider.initiate_send(
                    resources.send_comm.as_mut(),
                    buffer_ptr,
                    size as usize,
                    resources.rank as u32,
                    mhandle,
                )?;
                if let Some(request_id) = request_id {
                    op.requests_id[buffer_slot] = Some(request_id.0);
                    size_ptr.write(-1);
                    std::sync::atomic::fence(std::sync::atomic::Ordering::SeqCst);
                    op.transmitted += op.slice_steps as u64;
                    op.idle = false;
                }
            }
        }
    }
    if op.done < op.transmitted {
        let buffer_slot = (op.base + op.done) as usize % NUM_BUFFER_SLOTS;
        let request_id = NetRequestId(op.requests_id[buffer_slot].unwrap());
        let done = provider.test(
            resources.send_comm.as_mut(),
            request_id,
            CommType::Send,
            None,
        )?;
        if done {
            log::trace!(
                "NET send agent [{}/{}] request {} done",
                op.done,
                buffer_slot,
                request_id.0
            );
            op.done += op.slice_steps as u64;
            let send_head = if !resources.gdc_sync.is_null() {
                unsafe {
                    let non_null = NonNull::new_unchecked(resources.gdc_sync);
                    VolatilePtr::new(non_null)
                }
            } else {
                unsafe {
                    let send_mem_ptr = resources.send_mem.as_ptr_host();
                    let send_head_ptr = addr_of_mut!((*send_mem_ptr).head);
                    let non_null = NonNull::new_unchecked(send_head_ptr);
                    VolatilePtr::new(non_null)
                }
            };
            send_head.write(op.base + op.done);
            if !resources.gdc_sync.is_null() {
                wc_store_fence();
            }
            op.idle = false;
            if op.done == num_steps {
                resources.step = op.base + num_steps;
                op.state = TransportOpState::Completed;
                return Ok(());
            }
        }
    }
    Ok(())
}

<<<<<<< HEAD
pub fn net_agent_recv_progress(resources: &mut AgentRecvResources, op: &mut TransportOp) {
    if op.state == TransportOpState::Init {}
=======
pub fn net_agent_recv_progress(
    resources: &mut AgentRecvResources,
    op: &mut TransportOp,
) -> Result<()> {
    if op.state == TransportOpState::Init {
        op.base = resources.step.div_ceil(op.chunk_steps as u64);
        op.posted = 0;
        op.received = 0;
        op.transmitted = 0;
        op.done = 0;
        op.state = TransportOpState::InProgress;
    }
    op.idle = true;
    if op.state != TransportOpState::InProgress {
        return Ok(());
    }
>>>>>>> 6e93762a

    let provider = resources.provider;
    let recv_comm = resources.recv_comm.as_mut();
    let proto = op.protocol;
    let num_steps = op.num_steps as u64;
    let max_depth = NUM_BUFFER_SLOTS as u64;
    if op.posted < num_steps && op.posted < op.done + max_depth {
        let step_size = resources.buffer_sizes[proto as usize] / NUM_BUFFER_SLOTS;
        let local_buffer = resources.map.get_buffer_cpu_ptr(proto).unwrap();
        let buffer_slot = (op.base + op.posted) as usize % NUM_BUFFER_SLOTS;
        let offset = buffer_slot * step_size;
        let ptr = unsafe { local_buffer.as_ptr().byte_add(offset) };
        let mhandle = resources.mr_handles[proto as usize]
            .as_ref()
            .unwrap()
            .as_ref();

        let ptrs = [ptr];
        let mhandles = [mhandle];
        let sizes = [step_size * op.slice_steps as usize];
<<<<<<< HEAD
        let tags = [resources.remote_rank];
=======
        let tags = [resources.remote_rank as u32];

        let request_id =
            provider.initiate_recv(recv_comm, &ptrs[..], &sizes[..], &tags[..], &mhandles[..])?;
        if let Some(request_id) = request_id {
            op.requests_id[op.posted as usize % NUM_BUFFER_SLOTS] = Some(request_id.0);
            op.posted += op.slice_steps as u64;
            op.idle = false;
        }
    }
    if !op.idle {
        return Ok(());
>>>>>>> 6e93762a
    }

    if op.posted > op.received {
        let step = op.received;
        let request_id = NetRequestId(op.requests_id[step as usize % NUM_BUFFER_SLOTS].unwrap());
        let mut size = 0;
        let done = provider.test(
            resources.recv_comm.as_mut(),
            request_id,
            CommType::Recv,
            Some(std::slice::from_mut(&mut size)),
        )?;
        if done {
            op.received += op.slice_steps as u64;
            let need_flush =
                step < op.num_steps as u64 && resources.use_gdr && resources.need_flush;
            op.requests_id[step as usize % NUM_BUFFER_SLOTS] = None;
            if size > 0 && proto == Protocol::Simple && need_flush {
                if !resources.gdc_flush.is_null() {
                    unsafe {
                        std::arch::asm!(
                            "mov ({0}), %eax",
                            in(reg) resources.gdc_flush,
                            out("eax") _,
                            options(readonly, nostack)
                        );
                    }
                } else {
                    if step < op.num_steps as u64 {
                        let step_size = resources.buffer_sizes[proto as usize] / NUM_BUFFER_SLOTS;
                        let local_buffer = resources.map.get_buffer_cpu_ptr(proto).unwrap();
                        let buffer_slot = (op.base + op.posted) as usize % NUM_BUFFER_SLOTS;
                        let offset = buffer_slot * step_size;
                        let ptr = unsafe { local_buffer.as_ptr().byte_add(offset) };
                        let mhandle = resources.mr_handles[proto as usize]
                            .as_ref()
                            .unwrap()
                            .as_ref();
                        let request_id = provider.initiate_flush(
                            resources.recv_comm.as_mut(),
                            std::slice::from_ref(&ptr),
                            std::slice::from_ref(&size),
                            std::slice::from_ref(&mhandle),
                        )?;
                        if let Some(request_id) = request_id {
                            op.requests_id[step as usize % NUM_BUFFER_SLOTS] = Some(request_id.0);
                        }
                    }
                }
            }
        }
    }
    if !op.idle {
        return Ok(());
    }

    if op.received > op.transmitted {
        let step = op.transmitted;
        let request_id = op.requests_id[step as usize % NUM_BUFFER_SLOTS];
        let done = if let Some(request_id) = request_id {
            provider.test(
                resources.recv_comm.as_mut(),
                NetRequestId(request_id),
                CommType::Recv,
                None,
            )?
        } else {
            true
        };
        if done {
            op.transmitted += op.slice_steps as u64;
            if step < num_steps {
                std::sync::atomic::fence(std::sync::atomic::Ordering::SeqCst);
                let recv_tail = if !resources.gdc_sync.is_null() {
                    unsafe {
                        let non_null = NonNull::new_unchecked(resources.gdc_sync);
                        VolatilePtr::new(non_null)
                    }
                } else {
                    unsafe {
                        let recv_mem_ptr = resources.recv_mem.as_ptr_host();
                        let recv_tail_ptr = addr_of_mut!((*recv_mem_ptr).tail);
                        let non_null = NonNull::new_unchecked(recv_tail_ptr);
                        VolatilePtr::new(non_null)
                    }
                };
                recv_tail.write(op.base + op.transmitted);
                if !resources.gdc_sync.is_null() {
                    wc_store_fence();
                }
            }
            op.idle = false;
        }
    }
    if !op.idle {
        return Ok(());
    }

    if op.transmitted > op.done {
        let send_head = unsafe {
            let send_mem_ptr = resources.send_mem.as_ptr_host();
            let send_head_ptr = addr_of_mut!((*send_mem_ptr).head);
            let non_null = NonNull::new_unchecked(send_head_ptr);
            VolatilePtr::new(non_null)
        };
        let done = send_head.read();
        while done > op.base + op.done &&
            // LL and LL128 can acknowledge 0-bytes send before they even happen. Don't go past what we transmitted.
            op.transmitted > op.done
        {
            op.done += op.slice_steps as u64;
            op.idle = false;
            if op.done == num_steps {
                resources.step = op.base + num_steps;
                op.state = TransportOpState::Completed;
                return Ok(());
            }
        }
    }
    Ok(())
}<|MERGE_RESOLUTION|>--- conflicted
+++ resolved
@@ -8,10 +8,7 @@
 
 use cuda_driver_sys::cuMemGetHandleForAddressRange;
 use cuda_driver_sys::CUmemRangeHandleType;
-<<<<<<< HEAD
-=======
 use cuda_runtime_sys::cudaGetDevice;
->>>>>>> 6e93762a
 
 use super::buffer::{BufferMap, BufferType, MemoryBankAlloc, MemoryBankType};
 use super::config::NetTransportConfig;
@@ -24,24 +21,13 @@
 use super::resources::{AgentRecvSetup, AgentRecvSetupReply, AgentSendSetup, AgentSetupRequest};
 use super::NetAgentError;
 use crate::cuda::alloc::{DeviceAlloc, DeviceHostMapped};
-<<<<<<< HEAD
-=======
 use crate::cuda_warning;
 use crate::transport::catalog::TransportCatalog;
->>>>>>> 6e93762a
 use crate::transport::meta::{RecvBufMeta, SendBufMeta};
 use crate::transport::op::TransportOp;
 use crate::transport::op::TransportOpState;
 use crate::transport::Protocol;
 use crate::transport::NUM_BUFFER_SLOTS;
-<<<<<<< HEAD
-use crate::utils::gdr::{GdrMappedMem, GDR_HANDLE};
-
-use super::buffer::{BufferMap, BufferType, MemoryBankAlloc, MemoryBankType};
-use super::provider::{MemoryRegion, MrType};
-use super::resources::{AgentRecvConnectRequest, AgentRecvResources, AgentRecvSetup};
-use super::AgentError;
-=======
 use crate::utils::gdr::{check_dma_buf_support, wc_store_fence, GdrMappedMem, GDR_HANDLE};
 
 type Result<T> = std::result::Result<T, NetAgentError>;
@@ -181,7 +167,6 @@
         let alloc = MemoryBankAlloc::GdcMem(gdc_mem);
         map.register_bank_alloc(alloc);
     }
->>>>>>> 6e93762a
 
     let mut mr_handles = MaybeUninit::uninit_array();
     let mut buffers = MaybeUninit::uninit_array();
@@ -286,15 +271,9 @@
 }
 
 pub async fn net_agent_recv_connect(
-<<<<<<< HEAD
-    message: AgentRecvConnectRequest,
-    setup_resources: AgentRecvSetup,
-) -> Result<(BufferMap, AgentRecvResources)> {
-=======
     request: AgentRecvConnectRequest,
     setup_resources: AgentRecvSetup,
 ) -> Result<(AgentRecvConnectReply, AgentRecvResources)> {
->>>>>>> 6e93762a
     let provider = setup_resources.provider;
     let recv_comm = provider.accept(setup_resources.listen_comm).await?;
     let mut recv_comm = Box::into_pin(recv_comm);
@@ -367,11 +346,7 @@
                     let mut dmabuf_fd: i32 = 0;
                     cuMemGetHandleForAddressRange(
                         (&mut dmabuf_fd) as *mut i32 as *mut c_void,
-<<<<<<< HEAD
-                        ptr.addr() as _,
-=======
                         ptr_addr as _,
->>>>>>> 6e93762a
                         buffer_size,
                         CUmemRangeHandleType::CU_MEM_RANGE_HANDLE_TYPE_DMA_BUF_FD,
                         0,
@@ -382,19 +357,11 @@
                         mr_type: MrType::Device,
                     };
                     let mhandle = provider
-<<<<<<< HEAD
-                        .register_mr_dma_buf(recv_comm.as_mut(), mr, 0, dmabuf_fd)
-                        .await?;
-                    mr_handles[proto as usize].write(mhandle);
-                    nix::unistd::close(dmabuf_fd).map_err(|e| {
-                        AgentError::BufferRegistration(format!(
-=======
                         .register_mr_dma_buf(recv_comm.as_mut(), CommType::Recv, mr, 0, dmabuf_fd)
                         .await?;
                     mr_handles[proto as usize].write(Some(mhandle));
                     nix::unistd::close(dmabuf_fd).map_err(|e| {
                         NetAgentError::BufferRegistration(format!(
->>>>>>> 6e93762a
                             "Failed to close fd for DMA buffer with errno {}",
                             e
                         ))
@@ -564,10 +531,6 @@
     Ok(())
 }
 
-<<<<<<< HEAD
-pub fn net_agent_recv_progress(resources: &mut AgentRecvResources, op: &mut TransportOp) {
-    if op.state == TransportOpState::Init {}
-=======
 pub fn net_agent_recv_progress(
     resources: &mut AgentRecvResources,
     op: &mut TransportOp,
@@ -584,7 +547,6 @@
     if op.state != TransportOpState::InProgress {
         return Ok(());
     }
->>>>>>> 6e93762a
 
     let provider = resources.provider;
     let recv_comm = resources.recv_comm.as_mut();
@@ -605,9 +567,6 @@
         let ptrs = [ptr];
         let mhandles = [mhandle];
         let sizes = [step_size * op.slice_steps as usize];
-<<<<<<< HEAD
-        let tags = [resources.remote_rank];
-=======
         let tags = [resources.remote_rank as u32];
 
         let request_id =
@@ -620,7 +579,6 @@
     }
     if !op.idle {
         return Ok(());
->>>>>>> 6e93762a
     }
 
     if op.posted > op.received {
