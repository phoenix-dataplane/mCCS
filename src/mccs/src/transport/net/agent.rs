--- conflicted
+++ resolved
@@ -1,11 +1,6 @@
 use std::ffi::c_void;
 use std::mem::MaybeUninit;
 
-<<<<<<< HEAD
-use super::buffer::BufferMap;
-use super::provider::NetProviderError;
-use super::resources::{AgentRecvConnectRequest, AgentRecvResources, AgentRecvSetup};
-=======
 use strum::IntoEnumIterator;
 
 use cuda_driver_sys::CUmemRangeHandleType;
@@ -23,21 +18,10 @@
 use super::buffer::{BufferMap, BufferType, MemoryBankType, MemoryBankAlloc};
 use super::resources::{AgentRecvConnectRequest, AgentRecvSetup, AgentRecvResources};
 use super::provider::{MrType, MemoryRegion};
->>>>>>> f64c42cc
 
 
 type Result<T> = std::result::Result<T, AgentError>;
 
-<<<<<<< HEAD
-pub async fn net_agent_send_connect(
-    message: AgentRecvConnectRequest,
-    setup_resources: AgentRecvSetup,
-) -> Result<(BufferMap, AgentRecvResources)> {
-    let provider = setup_resources.provider;
-    let send_comm = provider.accept(setup_resources.listen_comm).await?;
-    let map = BufferMap::new();
-
-=======
 pub async fn net_agent_recv_connect(
     message: AgentRecvConnectRequest, 
     setup_resources: AgentRecvSetup
@@ -141,7 +125,6 @@
         step: todo!(),
         provider,
     };
->>>>>>> f64c42cc
     todo!()
 }
 
