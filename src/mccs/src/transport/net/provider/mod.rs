--- conflicted
+++ resolved
@@ -193,15 +193,11 @@
     fn get_num_devices(&self) -> Result<usize, NetProviderError>;
     fn get_properties(&self, device: usize) -> Result<NetProperties, NetProviderError>;
     async fn listen(&self, device: usize) -> Result<NetListenerErased, NetProviderError>;
-<<<<<<< HEAD
-    async fn connect(&self, handle: &ConnectHandle) -> Result<Box<AnyNetComm>, NetProviderError>;
-=======
     async fn connect(
         &self,
         device: usize,
         handle: &ConnectHandle,
     ) -> Result<Box<AnyNetComm>, NetProviderError>;
->>>>>>> 6e93762a
     async fn accept(
         &self,
         listen_comm: Box<AnyNetComm>,
@@ -215,10 +211,7 @@
     async fn register_mr_dma_buf(
         &self,
         comm: Pin<&mut AnyNetComm>,
-<<<<<<< HEAD
-=======
-        comm_type: CommType,
->>>>>>> 6e93762a
+        comm_type: CommType,
         mr: MemoryRegion,
         offset: u64,
         fd: RawFd,
@@ -250,11 +243,6 @@
         recv_comm: Pin<&mut AnyNetComm>,
         data: &[*mut c_void],
         sizes: &[usize],
-<<<<<<< HEAD
-        mr_handle: &[&AnyMrHandle],
-    ) -> Option<NetRequestId>;
-    fn test(&self, request: NetRequestId, sizes: &mut [usize]) -> bool;
-=======
         mr_handles: &[&AnyMrHandle],
     ) -> Result<Option<NetRequestId>, NetProviderError>;
     fn test(
@@ -264,7 +252,6 @@
         comm_type: CommType,
         sizes: Option<&mut [usize]>,
     ) -> Result<bool, NetProviderError>;
->>>>>>> 6e93762a
 }
 
 impl<T: NetProvider> private::Sealed for T {}
@@ -326,10 +313,7 @@
     async fn register_mr(
         &self,
         comm: Pin<&mut AnyNetComm>,
-<<<<<<< HEAD
-=======
-        comm_type: CommType,
->>>>>>> 6e93762a
+        comm_type: CommType,
         mr: MemoryRegion,
     ) -> Result<Box<AnyMrHandle>, NetProviderError> {
         let mr_handle = <Self as NetProvider>::register_mr(self, comm, comm_type, mr)
@@ -356,10 +340,7 @@
     async fn deregister_mr(
         &self,
         comm: Pin<&mut AnyNetComm>,
-<<<<<<< HEAD
-=======
-        comm_type: CommType,
->>>>>>> 6e93762a
+        comm_type: CommType,
         handle: Box<AnyMrHandle>,
     ) -> Result<(), NetProviderError> {
         <Self as NetProvider>::deregister_mr(self, comm, comm_type, handle)
@@ -407,10 +388,6 @@
         Ok(id)
     }
     #[inline]
-<<<<<<< HEAD
-    fn test(&self, request: NetRequestId, sizes: &mut [usize]) -> bool {
-        <Self as NetProvider>::test(self, request, sizes)
-=======
     fn test(
         &self,
         comm: Pin<&mut AnyNetComm>,
@@ -421,6 +398,5 @@
         let done = <Self as NetProvider>::test(self, comm, request, comm_type, sizes)
             .map_err(anyhow::Error::new)?;
         Ok(done)
->>>>>>> 6e93762a
     }
 }