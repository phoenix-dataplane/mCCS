use std::collections::HashMap;
use std::sync::Arc;
use std::task::{Context, Poll};

use crossbeam::channel::TryRecvError;
use futures::future::BoxFuture;
use futures::FutureExt;

use crate::engine::{Engine, EngineStatus};
use crate::registry::GlobalRegistry;
use crate::utils::duplex_chan::DuplexChannel;
use crate::utils::pool::WorkPool;

use super::channel::ConnType;
use super::message::{TransportEngineReply, TransportEngineRequest};
use super::op::{TransportOp, TransportOpState};
use super::queue::TransrportOpQueue;
use super::transporter::{AgentMessage, AnyResources, TransportAgentId, Transporter};

#[derive(Clone, Copy, Debug, PartialEq, Eq, Hash)]
pub struct TransportEngineId {
    pub cuda_device_idx: i32,
    pub index: u32,
}

pub struct TransportAgent {
    transporter: &'static dyn Transporter,
    agent_resources: AnyResources,
}

enum AsyncTaskResult {
    Setup {
        setup_resources: AnyResources,
        reply: AgentMessage,
    },
    Connect {
        agent_resources: AnyResources,
        reply: AgentMessage,
    },
}

pub struct AsyncTask {
    agent_id: TransportAgentId,
    transporter: &'static dyn Transporter,
    task: BoxFuture<'static, AsyncTaskResult>,
}

fn new_setup_task(
    transporter: &'static dyn Transporter,
    id: TransportAgentId,
    request: AgentMessage,
    registry: &GlobalRegistry,
) -> AsyncTask {
    let setup = match id.peer_conn.conn_type {
        ConnType::Send => {
            transporter.agent_send_setup(id, request, Arc::clone(&registry.transport_catalog))
        }
        ConnType::Recv => {
            transporter.agent_recv_setup(id, request, Arc::clone(&registry.transport_catalog))
        }
    };
    let task = setup.map(|res| {
        let (resources, reply) = res.unwrap();
        AsyncTaskResult::Setup {
            setup_resources: resources,
            reply,
        }
    });
    let pinned = Box::pin(task);
    AsyncTask {
        agent_id: id,
        transporter,
        task: pinned,
    }
}

fn new_connect_task(
    transporter: &'static dyn Transporter,
    id: TransportAgentId,
    request: AgentMessage,
    setup_resources: Option<AnyResources>,
) -> AsyncTask {
    let connect = match id.peer_conn.conn_type {
        ConnType::Send => transporter.agent_send_connect(id, request, setup_resources),
        ConnType::Recv => transporter.agent_recv_connect(id, request, setup_resources),
    };
    let task = connect.map(|res| {
        let (resources, reply) = res.unwrap();
        AsyncTaskResult::Connect {
            agent_resources: resources,
            reply,
        }
    });
    let pinned = Box::pin(task);
    AsyncTask {
        agent_id: id,
        transporter,
        task: pinned,
    }
}

pub struct TransportEngineResources {
    pub agent_setup: HashMap<TransportAgentId, AnyResources>,
    pub agent_connected: HashMap<TransportAgentId, TransportAgent>,
    pub proxy_chan: Vec<DuplexChannel<TransportEngineReply, TransportEngineRequest>>,
    pub global_registry: GlobalRegistry,
}

impl TransportEngineResources {
    fn progress_op(&mut self, agent_id: &TransportAgentId, op: &mut TransportOp) -> bool {
        let agent = self.agent_connected.get_mut(agent_id).unwrap();
        match agent_id.peer_conn.conn_type {
            ConnType::Send => agent
                .transporter
                .agent_send_progress_op(op, &mut agent.agent_resources),
            ConnType::Recv => agent
                .transporter
                .agent_recv_progress_op(op, &mut agent.agent_resources),
        }
        .unwrap();
        op.state == TransportOpState::Completed
    }

    fn progress_async_task(&mut self, task: &mut AsyncTask) -> bool {
        let waker = futures::task::noop_waker_ref();
        let mut cx = Context::from_waker(waker);
        let poll = task.task.as_mut().poll(&mut cx);
        match poll {
            Poll::Ready(result) => {
                match result {
                    AsyncTaskResult::Setup {
                        setup_resources,
                        reply,
                    } => {
                        let reply = TransportEngineReply::AgentSetup(task.agent_id, reply);
                        self.proxy_chan[task.agent_id.client_cuda_dev as usize]
                            .tx
                            .send(reply)
                            .unwrap();
                        self.agent_setup.insert(task.agent_id, setup_resources);
                    }
                    AsyncTaskResult::Connect {
                        agent_resources,
                        reply,
                    } => {
                        let connected = TransportAgent {
                            transporter: task.transporter,
                            agent_resources,
                        };
                        let reply = TransportEngineReply::AgentConnect(task.agent_id, reply);
                        self.proxy_chan[task.agent_id.client_cuda_dev as usize]
                            .tx
                            .send(reply)
                            .unwrap();
                        self.agent_connected.insert(task.agent_id, connected);
                    }
                }
                true
            }
            Poll::Pending => false,
        }
    }
}

pub struct TransportEngine {
    pub id: TransportEngineId,
    pub resources: TransportEngineResources,
    pub async_tasks: WorkPool<AsyncTask>,
    pub op_queue: TransrportOpQueue,
}

impl TransportEngine {
    pub fn new(
        id: TransportEngineId,
        proxy_chan: Vec<DuplexChannel<TransportEngineReply, TransportEngineRequest>>,
        global_registry: GlobalRegistry,
    ) -> Self {
        let resources = TransportEngineResources {
            agent_setup: HashMap::new(),
            agent_connected: HashMap::new(),
            proxy_chan,
            global_registry,
        };
        let engine = TransportEngine {
            id,
            resources,
            async_tasks: WorkPool::new(),
            op_queue: TransrportOpQueue::new(),
        };
        engine
    }
}

impl TransportEngine {
    fn progress_ops(&mut self) {
        let removed_agents = self
            .op_queue
            .progress_ops(|agent_id, op| self.resources.progress_op(agent_id, op));
        for agent_id in removed_agents.drain(..) {
            self.resources
                .global_registry
                .transport_delegator
                .register_agent_shutdown(self.id);
            self.resources.agent_connected.remove(&agent_id);
            let reply = TransportEngineReply::AgentShutdown(agent_id);
            self.resources.proxy_chan[agent_id.client_cuda_dev as usize]
                .tx
                .send(reply)
                .unwrap();
        }
    }

    fn progress_async_tasks(&mut self) {
        self.async_tasks
            .progress(|x| self.resources.progress_async_task(x));
    }

    fn check_proxy_requests(&mut self) {
        for chan in self.resources.proxy_chan.iter_mut() {
            match chan.rx.try_recv() {
                Ok(request) => {
                    match request {
                        TransportEngineRequest::AgentSetup(transporter, agent_id, request) => {
                            let task = new_setup_task(
                                transporter,
                                agent_id,
                                request,
                                &self.resources.global_registry,
                            );
                            self.async_tasks.enqueue(task);
                        }
                        TransportEngineRequest::AgentConnect(transporter, agent_id, request) => {
                            let setup_resources = self.resources.agent_setup.remove(&agent_id);
                            let task =
                                new_connect_task(transporter, agent_id, request, setup_resources);
                            self.async_tasks.enqueue(task);
                        }
                        TransportEngineRequest::AgentTransportOp(agent_id, tx_op) => {
                            self.op_queue.submit_op(agent_id, tx_op);
                        }
                        TransportEngineRequest::AgentShutdown(agent_id) => {
<<<<<<< HEAD
                            log::info!("shutdown {:?}", agent_id);
                            self.resources
                                .global_registry
                                .transport_delegator
                                .register_agent_shutdown(self.id);
                            self.resources.agent_connected.remove(&agent_id);
                            self.op_queue.remove_agent(&agent_id);
=======
                            if self.op_queue.remove_agent(&agent_id) {
                                self.resources
                                    .global_registry
                                    .transport_delegator
                                    .register_agent_shutdown(self.id);
                                self.resources.agent_connected.remove(&agent_id);
                                let reply = TransportEngineReply::AgentShutdown(agent_id);
                                chan.tx.send(reply).unwrap();
                            }
>>>>>>> f34c39cc
                        }
                    };
                }
                Err(TryRecvError::Empty) => (),
                Err(TryRecvError::Disconnected) => {
                    panic!("Proxy engines shall never shutdown")
                }
            }
        }
    }
}

impl Engine for TransportEngine {
    fn progress(&mut self) -> EngineStatus {
        self.check_proxy_requests();
        if fastrand::usize(..10) < 1 {
            self.progress_async_tasks();
        }
        self.progress_ops();
        // TODO: implement transport engine shutdown

        EngineStatus::Progressed
    }
}<|MERGE_RESOLUTION|>--- conflicted
+++ resolved
@@ -239,15 +239,7 @@
                             self.op_queue.submit_op(agent_id, tx_op);
                         }
                         TransportEngineRequest::AgentShutdown(agent_id) => {
-<<<<<<< HEAD
                             log::info!("shutdown {:?}", agent_id);
-                            self.resources
-                                .global_registry
-                                .transport_delegator
-                                .register_agent_shutdown(self.id);
-                            self.resources.agent_connected.remove(&agent_id);
-                            self.op_queue.remove_agent(&agent_id);
-=======
                             if self.op_queue.remove_agent(&agent_id) {
                                 self.resources
                                     .global_registry
@@ -257,7 +249,6 @@
                                 let reply = TransportEngineReply::AgentShutdown(agent_id);
                                 chan.tx.send(reply).unwrap();
                             }
->>>>>>> f34c39cc
                         }
                     };
                 }
