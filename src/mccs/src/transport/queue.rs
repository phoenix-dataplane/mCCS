--- conflicted
+++ resolved
@@ -37,16 +37,8 @@
     where
         F: FnMut(&TransportAgentId, &mut TransportOp) -> bool,
     {
-<<<<<<< HEAD
-        let mut conn_idx = 0;
-        while conn_idx < self.active_connections {
-            let (agent, conn_queue) = &mut self.queue[conn_idx];
-            let finished = f(agent, &mut conn_queue[0]);
-            let mut conn_inc = 1;
-=======
         for (agent_id, agent_queue) in self.queue.iter_mut() {
             let finished = f(agent_id, &mut agent_queue[0]);
->>>>>>> 87b443c2
             if finished {
                 agent_queue.pop_front();
             }
