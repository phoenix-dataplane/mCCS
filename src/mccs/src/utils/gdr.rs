--- conflicted
+++ resolved
@@ -3,17 +3,17 @@
 
 use log::trace;
 
-use gdrcopy_sys::gdr_pin_buffer;
 use gdrcopy_sys::GPU_PAGE_MASK;
 use gdrcopy_sys::GPU_PAGE_OFFSET;
+use gdrcopy_sys::gdr_pin_buffer;
 use once_cell::sync::Lazy;
 
 use gdrcopy_sys::gdr_t;
 use gdrcopy_sys::GPU_PAGE_SIZE;
-use gdrcopy_sys::{gdr_close, gdr_open};
-use gdrcopy_sys::{gdr_driver_get_version, gdr_runtime_get_version};
-use gdrcopy_sys::{gdr_get_info_v2, gdr_map};
+use gdrcopy_sys::{gdr_runtime_get_version, gdr_driver_get_version};
+use gdrcopy_sys::{gdr_open, gdr_close};
 use gdrcopy_sys::{gdr_info_t, gdr_mh_t};
+use gdrcopy_sys::{gdr_map, gdr_get_info_v2};
 use gdrcopy_sys::{gdr_unmap, gdr_unpin_buffer};
 
 use crate::cuda::alloc::DeviceAlloc;
@@ -22,17 +22,12 @@
     ($gdr_op:expr) => {{
         let e = $gdr_op;
         if e != 0 {
-            log::error!(
-                "GDRCOPY failed with error code {:?} at {}:{}.",
-                e,
-                file!(),
-                line!()
-            )
+            log::error!("GDRCOPY failed with error code {:?} at {}:{}.", e, file!(), line!())
         }
     }};
 }
 
-macro_rules! align_size {
+macro_rules! align_size  {
     ($size:ident,$align:expr) => {
         $size = (($size + ($align) - 1) / ($align)) * ($align);
     };
@@ -49,23 +44,6 @@
 
 fn gdr_init() -> GdrHandle {
     let handle = unsafe { gdr_open() };
-<<<<<<< HEAD
-    let mut lib_major = 0;
-    let mut lib_minor = 0;
-    let mut drv_major = 0;
-    let mut drv_minor = 0;
-    unsafe {
-        gdr_runtime_get_version(&mut lib_major, &mut lib_minor);
-    }
-    unsafe {
-        gdr_driver_get_version(handle, &mut drv_major, &mut drv_minor);
-    }
-    if (lib_major < 2 || (lib_major == 2 && lib_minor < 1))
-        || (drv_major < 2 || (drv_major == 2 && drv_minor < 1))
-    {
-        if !handle.is_null() {
-            unsafe { gdr_warning!(gdr_close(handle)) };
-=======
 
     if !handle.is_null() {
         let mut lib_major = 0;
@@ -79,7 +57,6 @@
                 if !handle.is_null() {
                     unsafe { gdr_warning!(gdr_close(handle)) };
                 }
->>>>>>> f64c42cc
         }
     }
     GdrHandle(handle)
@@ -93,7 +70,7 @@
     gdr_map_size: usize,
     gdr_unaligned_size: usize,
     gdr_mh: gdr_mh_t,
-    phantom: PhantomData<T>,
+    phantom: PhantomData<T>
 }
 
 unsafe impl<T> Send for GdrMappedMem<T> {}
@@ -106,19 +83,13 @@
         align_size!(map_size, GPU_PAGE_SIZE as usize);
         let dev_mem = DeviceAlloc::<u8>::new(map_size + GPU_PAGE_SIZE as usize - 1);
         let dev_ptr = dev_mem.as_ptr();
-        let aligned_addr =
-            unsafe { dev_ptr.add(GPU_PAGE_OFFSET as usize).addr() & GPU_PAGE_MASK as usize } as u64;
+        let aligned_addr = unsafe { 
+            dev_ptr.add(GPU_PAGE_OFFSET as usize).addr() & GPU_PAGE_MASK as usize 
+        } as u64;
         let align = aligned_addr as usize - dev_ptr.addr();
-        unsafe {
+        unsafe { 
             let mut mh = std::mem::MaybeUninit::<gdr_mh_t>::uninit();
-            gdr_warning!(gdr_pin_buffer(
-                GDR_HANDLE.0,
-                aligned_addr,
-                map_size,
-                0,
-                0,
-                mh.as_mut_ptr()
-            ));
+            gdr_warning!(gdr_pin_buffer(GDR_HANDLE.0, aligned_addr, map_size, 0, 0, mh.as_mut_ptr()));
             let mh: gdrcopy_sys::gdr_mh_s = mh.assume_init();
             let mut map_va = std::ptr::null_mut::<c_void>();
             gdr_warning!(gdr_map(GDR_HANDLE.0, mh, &mut map_va, map_size));
@@ -126,15 +97,9 @@
             gdr_warning!(gdr_get_info_v2(GDR_HANDLE.0, mh, info.as_mut_ptr()));
             let info = info.assume_init();
             let offset = (info.va - aligned_addr) as isize;
-            trace!(
-                "
+            trace!("
                 GDRCOPY: allocated devMap {:p} gdrMap {:p} offset {:x} mh {:x} mapSize {} at {}",
-                dev_mem.as_ptr(),
-                map_va,
-                offset + align as isize,
-                mh.h,
-                map_size,
-                map_va.addr() + offset as usize
+                dev_mem.as_ptr(), map_va, offset + align as isize, mh.h, map_size, map_va.addr() + offset as usize
             );
             GdrMappedMem {
                 gdr_dev_mem: dev_mem,
@@ -154,14 +119,6 @@
         unsafe { ((self.gdr_map as *mut u8).offset(self.gdr_host_offset)) as *mut T }
     }
 
-<<<<<<< HEAD
-    pub(crate) fn get_gpu_ptr(&self) -> DeviceNonNull<T> {
-        unsafe {
-            DeviceNonNull::new_unchecked(
-                (self.gdr_dev_mem.as_ptr().add(self.gdr_dev_offset)) as *mut T,
-            )
-        }
-=======
     #[inline]
     pub(crate) fn get_gpu_ptr(&self) -> *mut T {
         unsafe { (self.gdr_dev_mem.as_ptr().add(self.gdr_dev_offset)) as *mut T }
@@ -170,19 +127,13 @@
     #[inline]
     pub(crate) fn get_unaligned_size(&self) -> usize {
         self.gdr_unaligned_size
->>>>>>> f64c42cc
     }
 }
 
 impl<T> Drop for GdrMappedMem<T> {
     fn drop(&mut self) {
         unsafe {
-            gdr_warning!(gdr_unmap(
-                GDR_HANDLE.0,
-                self.gdr_mh,
-                self.gdr_map,
-                self.gdr_map_size
-            ));
+            gdr_warning!(gdr_unmap(GDR_HANDLE.0, self.gdr_mh, self.gdr_map, self.gdr_map_size));
             gdr_warning!(gdr_unpin_buffer(GDR_HANDLE.0, self.gdr_mh));
         }
     }
