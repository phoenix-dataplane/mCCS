pub mod duplex_chan;
pub mod gdr;
<<<<<<< HEAD
pub mod pool;
=======
pub mod interfaces;
pub mod tcp;
>>>>>>> f64c42cc

#[macro_export]
macro_rules! cuda_warning {
    ($cuda_op:expr) => {{
        let e = $cuda_op;
        if e != cuda_runtime_sys::cudaError::cudaSuccess {
            log::error!("CUDA failed with {:?} at {}:{}.", e, file!(), line!())
        }
    }};
    ($cuda_op:expr,$ctx:expr) => {{
        let e = $cuda_op;
        if e != cuda_runtime_sys::cudaError::cudaSuccess {
            log::error!(
                "CUDA failed with {:?} at {}:{}. Context={}",
                e,
                file!(),
                line!(),
                $ctx
            )
        }
    }};
}<|MERGE_RESOLUTION|>--- conflicted
+++ resolved
@@ -1,11 +1,8 @@
 pub mod duplex_chan;
+pub mod pool;
 pub mod gdr;
-<<<<<<< HEAD
-pub mod pool;
-=======
 pub mod interfaces;
 pub mod tcp;
->>>>>>> f64c42cc
 
 #[macro_export]
 macro_rules! cuda_warning {
