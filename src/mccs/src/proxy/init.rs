--- conflicted
+++ resolved
@@ -38,13 +38,9 @@
     pub num_ranks: usize,
     pub profile: CommProfile,
 
-<<<<<<< HEAD
-    pub comm_patterns: BTreeMap<ChannelId, ChannelCommPattern>,
-=======
     pub peers_info: Option<Vec<PeerInfo>>,
->>>>>>> b3f093d1
 
-    pub comm_patterns: Option<Vec<ChannelCommPattern>>,
+    pub comm_patterns: Option<BTreeMap<ChannelId, ChannelCommPattern>>,
 
     pub bootstrap_handle: Option<BootstrapHandle>,
     pub bootstrap_state: Option<Arc<BootstrapState>>,
@@ -69,28 +65,12 @@
             rank,
             num_ranks,
             profile: comm_profile,
-<<<<<<< HEAD
-            peers_info: HashMap::new(),
-            peers_await_exchange: Vec::new(),
-            comm_patterns: Default::default(),
-            to_setup: VecDeque::new(),
-            to_setup_agent_cb: VecDeque::new(),
-            to_connect: VecDeque::new(),
-            to_connect_agent_cb: VecDeque::new(),
-            peer_transport_assigned: HashMap::new(),
-            peer_setup_pre_agent: HashMap::new(),
-            peer_setup: HashMap::new(),
-            peer_connect_pre_agent: HashMap::new(),
-            peer_connected: HashMap::new(),
-            await_connections: 0,
-=======
             peers_info: None,
             comm_patterns: None,
             bootstrap_handle: None,
             bootstrap_state: None,
             transport_connect: None,
             transport_engine_assignment: HashMap::new(),
->>>>>>> b3f093d1
         }
     }
 }
@@ -103,34 +83,9 @@
 }
 
 impl CommInitState {
-<<<<<<< HEAD
-    pub fn enqueue_channels_setup(&mut self) {
-        for pattern in self.comm_patterns.values() {
-            let ring_send = PeerConnId {
-                peer_rank: pattern.ring.next,
-                channel: pattern.channel,
-                conn_index: 0,
-                conn_type: ConnType::Send,
-            };
-            let ring_recv = PeerConnId {
-                peer_rank: pattern.ring.prev,
-                channel: pattern.channel,
-                conn_index: 0,
-                conn_type: ConnType::Recv,
-            };
-            self.to_setup.push_back(ring_send);
-            self.to_setup.push_back(ring_recv);
-        }
-    }
-
-    pub fn finalize_communicator(self) -> Communicator {
-        let mut channels = BTreeMap::new();
-        for chan_pattern in self.comm_patterns.into_values() {
-=======
     pub fn finalize_communicator(mut self) -> Communicator {
         let mut channels = HashMap::new();
         for chan_pattern in self.comm_patterns.unwrap() {
->>>>>>> b3f093d1
             let channel = CommChannel {
                 peers: HashMap::new(),
                 ring: chan_pattern.ring,
