--- conflicted
+++ resolved
@@ -28,11 +28,8 @@
 use crate::daemon::DaemonId;
 use crate::exchange::command::{ExchangeCommand, ExchangeCompletion};
 use crate::message::{ControlCommand, ControlRequest};
-<<<<<<< HEAD
 use crate::pattern::{ALLGATHER_CHUNK_STEPS, ALLGATHER_SLICE_STEPS};
 use crate::proxy::init::PeerConnConstruct;
-=======
->>>>>>> b3f093d1
 use crate::registry::GlobalRegistry;
 use crate::transport::channel::{ConnType, PeerConnId};
 use crate::transport::engine::TransportEngineId;
@@ -253,42 +250,10 @@
                 // in current implentation, ring follows the same ordering of ranks
                 let ring_index = comm.rank;
 
-<<<<<<< HEAD
-            comm.peers_await_exchange.extend(0..comm.rank);
-            comm.peers_await_exchange
-                .extend((comm.rank + 1)..comm.num_ranks);
-            comm.stage = CommInitStage::PeerInfoExchange;
-        } else if comm.stage == CommInitStage::PeerInfoExchange {
-            if comm.peers_info.len() == comm.num_ranks {
-                let patterns = self
-                    .global_registry
-                    .arbitrate_comm_patterns(comm_id, comm.rank);
-                if let Some(patterns) = patterns {
-                    comm.comm_patterns = patterns;
-                    for pattern in comm.comm_patterns.values() {
-                        let ring_next = PeerConnId {
-                            peer_rank: pattern.ring.next,
-                            channel: pattern.channel,
-                            conn_index: 0,
-                            conn_type: ConnType::Send,
-                        };
-                        let ring_prev = PeerConnId {
-                            peer_rank: pattern.ring.prev,
-                            channel: pattern.channel,
-                            conn_index: 0,
-                            conn_type: ConnType::Recv,
-                        };
-                        comm.to_setup.push_back(ring_next);
-                        comm.to_setup.push_back(ring_prev);
-                        comm.await_connections += 2;
-                    }
-                    comm.stage = CommInitStage::ConnectChannel;
-=======
                 let mut user_ranks = Vec::with_capacity(comm.num_ranks);
                 for idx in 0..comm.num_ranks {
                     let ring_rank = (comm.rank + idx) % comm.num_ranks;
                     user_ranks.push(ring_rank);
->>>>>>> b3f093d1
                 }
                 let ring_pattern = crate::pattern::RingPattern {
                     prev: ring_prev,
