--- conflicted
+++ resolved
@@ -78,11 +78,5 @@
     let mut control = Control::new(config, opts.host);
     log::info!("Started mCCS");
 
-<<<<<<< HEAD
-    Control::dist_test(opts.host, opts.size);
-    Ok(())
-    // control.mainloop(&TERMINATE)
-=======
     control.mainloop(&TERMINATE)
->>>>>>> 87b443c2
 }