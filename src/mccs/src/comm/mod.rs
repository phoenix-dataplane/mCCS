pub mod device;
pub mod profile;

pub use profile::CommProfile;

use collectives_sys::mccsDevWork;
use std::collections::{BTreeMap, HashMap, VecDeque};
use std::net::SocketAddr;

use crate::pattern::RingPattern;
use crate::proxy::plan::{ChanWorkSchedule, KernelPlan};
use crate::proxy::task::TaskQueue;
<<<<<<< HEAD
use crate::transport::channel::{ChannelId, CommChannel};
use crate::transport::NUM_PROTOCOLS;
=======
use crate::transport::channel::CommChannel;
>>>>>>> 6e93762a

use crate::cuda::alloc::DeviceHostMapped;
use cuda_runtime_sys::{cudaEvent_t, cudaStream_t};
use device::CommDevResources;

#[derive(Clone, Copy, Debug, PartialEq, Eq, Hash)]
pub struct CommunicatorId(pub u32);

#[derive(Clone, Copy, PartialEq, Eq, Hash)]
pub struct HostIdent(pub SocketAddr);

#[derive(Clone, Copy, Debug, PartialEq, Eq)]
pub enum PeerType {
    Local,
    IntraNode,
    InterNode,
}

#[derive(Clone)]
pub struct PeerInfo {
    pub peer_type: PeerType,
    pub host: HostIdent,
    pub cuda_device_idx: i32,
}

pub const MCCS_WORK_FIFO_DEPTH: usize = 64 << 10;
pub const MCCS_MAX_CHANNELS: usize = 32;

pub struct Communicator {
    pub id: CommunicatorId,
    pub rank: usize,
    pub num_ranks: usize,
    pub peers_info: Vec<PeerInfo>,
    // channel_id -> CommChannel
    pub channels: BTreeMap<ChannelId, CommChannel>,
    pub profile: CommProfile,
    pub dev_resources: CommDevResources,

    pub work_queue_acked_min: u32,
    pub work_queue_next_available: u32,

    // enqueue system intermediate objects
    pub task_queue: TaskQueue,
    pub plan_schedule: BTreeMap<ChannelId, ChanWorkSchedule>,
    pub unlaunched_plans: VecDeque<KernelPlan>,

    pub stream: cudaStream_t,
    pub event: cudaEvent_t,
}

// TBD
unsafe impl Send for Communicator {}

pub struct ChannelCommPattern {
    // channel id
    pub channel: ChannelId,
    pub ring: RingPattern,
<<<<<<< HEAD
}

// comm profile, setting and
pub struct CommProfile {
    pub buff_sizes: [usize; NUM_PROTOCOLS],
=======
>>>>>>> 6e93762a
}<|MERGE_RESOLUTION|>--- conflicted
+++ resolved
@@ -10,12 +10,8 @@
 use crate::pattern::RingPattern;
 use crate::proxy::plan::{ChanWorkSchedule, KernelPlan};
 use crate::proxy::task::TaskQueue;
-<<<<<<< HEAD
 use crate::transport::channel::{ChannelId, CommChannel};
 use crate::transport::NUM_PROTOCOLS;
-=======
-use crate::transport::channel::CommChannel;
->>>>>>> 6e93762a
 
 use crate::cuda::alloc::DeviceHostMapped;
 use cuda_runtime_sys::{cudaEvent_t, cudaStream_t};
@@ -73,12 +69,9 @@
     // channel id
     pub channel: ChannelId,
     pub ring: RingPattern,
-<<<<<<< HEAD
 }
 
 // comm profile, setting and
 pub struct CommProfile {
     pub buff_sizes: [usize; NUM_PROTOCOLS],
-=======
->>>>>>> 6e93762a
 }