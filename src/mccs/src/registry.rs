--- conflicted
+++ resolved
@@ -1,140 +1,9 @@
-<<<<<<< HEAD
-use std::collections::{BTreeMap, HashMap};
-use std::sync::Arc;
-
-use dashmap::DashMap;
-
-use crate::comm::{
-    ChannelCommPattern, CommunicatorId, HostIdent, PeerInfo, PeerType, MCCS_MAX_CHANNELS,
-};
-use crate::pattern;
-use crate::transport::catalog::TransportCatalog;
-use crate::transport::channel::{ChannelId, PeerConnId};
-=======
 use std::sync::Arc;
 
 use crate::transport::catalog::TransportCatalog;
->>>>>>> b3f093d1
 use crate::transport::delegator::TransportDelegator;
 
 pub struct GlobalRegistry {
     pub transport_delegator: TransportDelegator,
     pub transport_catalog: Arc<TransportCatalog>,
-<<<<<<< HEAD
-}
-
-impl GlobalRegistry {
-    pub fn register_communicator_rank(
-        &self,
-        comm_id: CommunicatorId,
-        rank: usize,
-        num_ranks: usize,
-        info: &PeerInfo,
-    ) {
-        let mut comm = self
-            .communicators
-            .entry(comm_id)
-            .or_insert_with(|| CommunicatorInfo::new(num_ranks));
-        let peer_info = &mut comm.ranks_info[rank];
-        peer_info.host = info.host;
-        peer_info.cuda_device_idx = info.cuda_device_idx;
-        peer_info.exchanged = true;
-    }
-
-    pub fn query_communicator_peers(
-        &self,
-        comm_id: CommunicatorId,
-        rank: usize,
-        peers_to_query: &mut Vec<usize>,
-        peers_info: &mut HashMap<usize, PeerInfo>,
-    ) -> usize {
-        use dashmap::try_result::TryResult;
-
-        let comm = match self.communicators.try_get(&comm_id) {
-            TryResult::Present(comm) => comm,
-            TryResult::Absent => panic!("communicator is not registered"),
-            TryResult::Locked => return 0,
-        };
-        let mut idx = 0;
-        let mut count = 0;
-        while idx < peers_to_query.len() {
-            let peer = peers_to_query[idx];
-            if comm.ranks_info[peer].exchanged {
-                let peer_rank_info = &comm.ranks_info[rank];
-                let intra_host = comm.ranks_info[rank].host == peer_rank_info.host;
-                let peer_type = match intra_host {
-                    true => PeerType::IntraNode,
-                    false => PeerType::InterNode,
-                };
-                let peer_info = PeerInfo {
-                    peer_type,
-                    host: peer_rank_info.host,
-                    cuda_device_idx: peer_rank_info.cuda_device_idx,
-                };
-                peers_info.insert(peer, peer_info);
-                peers_to_query.swap_remove(idx);
-                count += 1;
-            } else {
-                idx += 1;
-            }
-        }
-        count
-    }
-
-    pub fn arbitrate_comm_patterns(
-        &self,
-        comm_id: CommunicatorId,
-        rank: usize,
-    ) -> Option<BTreeMap<ChannelId, ChannelCommPattern>> {
-        use dashmap::try_result::TryResult;
-
-        let mut channels = BTreeMap::new();
-        // todo: ring topology
-        for chan_id in 0..(MCCS_MAX_CHANNELS / 2) {
-            let comm = match self.communicators.try_get(&comm_id) {
-                TryResult::Present(comm) => comm,
-                TryResult::Absent => panic!("communicator is not registered"),
-                TryResult::Locked => return None,
-            };
-            let ring_next = (rank + 1) % comm.num_ranks;
-            let ring_prev = (rank + comm.num_ranks - 1) % comm.num_ranks;
-            // in current implentation, ring follows the same ordering of ranks
-            let ring_index = rank;
-
-            let mut user_ranks = Vec::with_capacity(comm.num_ranks);
-            for idx in 0..comm.num_ranks {
-                let ring_rank = (rank + idx) % comm.num_ranks;
-                user_ranks.push(ring_rank);
-            }
-            let ring_pattern = pattern::RingPattern {
-                prev: ring_prev,
-                next: ring_next,
-                user_ranks,
-                index: ring_index,
-            };
-
-            channels.insert(
-                ChannelId(chan_id as u32),
-                ChannelCommPattern {
-                    channel: ChannelId(chan_id as u32),
-                    ring: ring_pattern,
-                },
-            );
-        }
-
-        Some(channels)
-    }
-
-    // Decide which type of transporter
-    // shall be used for a peer connection
-    pub fn arbitrate_conn_transporter(
-        &self,
-        _comm_id: CommunicatorId,
-        _rank: usize,
-        _peer: &PeerConnId,
-    ) -> &'static dyn Transporter {
-        &SHM_TRANSPORTER
-    }
-=======
->>>>>>> b3f093d1
 }