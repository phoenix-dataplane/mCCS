[package]
name = "mccs"
version = "0.1.0"
edition = "2021"

# See more keys and their definitions at https://doc.rust-lang.org/cargo/reference/manifest.html

[dependencies]
cuda-driver-sys = { path = "../cuda-sys/cuda-driver-sys" }
cuda-runtime-sys = { path = "../cuda-sys/cuda-runtime-sys" }
ipc = { path = "../ipc", features = ["mccs"] }
collectives-sys = { path = "../collectives-sys" }
gdrcopy-sys = { path = "../gdrcopy-sys" }
ibverbs = { path = "../ibverbs" }

smol = { version = "2.0.0" }
socket2 = { version = "0.5.5", features = ["all"] }
anyhow = "1.0.66"
bincode = "1.3.3"
serde = "1.0.149"
toml = "0.5.9"
thiserror = "1.0.37"
uuid = { version = "1.2.2", features = ["v4"] }
structopt = "0.3.26"
nix = { version = "0.27.1", features = ["feature", "net", "socket", "signal", "fs"] }
dashmap = "5.4.0"
crossbeam = "0.8.2"
rand = "0.8.5"
static_assertions = "1.1.0"
async-trait = "0.1.64"
futures = "0.3.26"
memoffset = "0.8.0"
log = { version = "0.4.20", features = ["max_level_trace", "release_max_level_info"] }
env_logger = "0.10.0"
bitflags = "2.4.1"
once_cell = "1.18.0"
num_enum = "0.7.1"
strum = { version = "0.25", features = ["derive"] }
volatile = "0.5.1"
byteorder = "1.5.0"
atoi = "2.0.0"
bytes = "1.5.0"

itertools = "0.12.0"
chrono = "0.4.31"
<<<<<<< HEAD
better-panic = "0.3.0"
=======
fastrand = "2.0.1"
spin = "0.9.8"
>>>>>>> 87b443c2
<|MERGE_RESOLUTION|>--- conflicted
+++ resolved
@@ -43,9 +43,5 @@
 
 itertools = "0.12.0"
 chrono = "0.4.31"
-<<<<<<< HEAD
-better-panic = "0.3.0"
-=======
 fastrand = "2.0.1"
-spin = "0.9.8"
->>>>>>> 87b443c2
+spin = "0.9.8"