--- conflicted
+++ resolved
@@ -39,10 +39,7 @@
 volatile = "0.5.1"
 byteorder = "1.5.0"
 atoi = "2.0.0"
-<<<<<<< HEAD
+bytes = "1.5.0"
 
 itertools = "0.12.0"
-chrono = "0.4.31"
-=======
-bytes = "1.5.0"
->>>>>>> b3f093d1
+chrono = "0.4.31"